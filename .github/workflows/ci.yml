name: ci
on:
<<<<<<< HEAD
  push:
    branches:
      - "**"
  pull_request: {}
  schedule:
    - cron: "0 6 * * 1" # Weekly security scan (UTC Mondays)

=======
  push: { branches: ["**"] }
  pull_request:
  schedule:
    # Weekly security audit (Monday 03:00 UTC)
    - cron: "0 3 * * 1"
>>>>>>> b55d6174
jobs:
  lint:
    runs-on: ubuntu-latest
    steps:
      - name: Checkout
        uses: actions/checkout@v4
      - name: Setup Python
        uses: actions/setup-python@v5
        with:
          python-version: "3.11"
      - name: Cache pip
        uses: actions/cache@v4
        with:
          path: ~/.cache/pip
          key: ${{ runner.os }}-pip-${{ hashFiles('pyproject.toml') }}
          restore-keys: ${{ runner.os }}-pip-
      - name: Upgrade pip
        run: python -m pip install -U pip
      - name: Install dependencies
        run: pip install -e .[dev]
      - run: ruff check .
      - name: Notify Slack on failure
        if: failure()
        uses: slackapi/slack-github-action@v1.26.0
        with:
          webhook-url: ${{ secrets.SLACK_CI_WEBHOOK_URL }} # Secret for CI failure alerts
          payload: >-
            {"text": ":rotating_light: lint job failed for ${{ github.repository }} • <${{ github.server_url }}/${{ github.repository }}/actions/runs/${{ github.run_id }}|Open run>"}

  type:
    runs-on: ubuntu-latest
    steps:
      - name: Checkout
        uses: actions/checkout@v4
      - name: Setup Python
        uses: actions/setup-python@v5
        with:
          python-version: "3.11"
      - name: Cache pip
        uses: actions/cache@v4
        with:
          path: ~/.cache/pip
          key: ${{ runner.os }}-pip-${{ hashFiles('pyproject.toml') }}
          restore-keys: ${{ runner.os }}-pip-
      - name: Upgrade pip
        run: python -m pip install -U pip
      - name: Install dependencies
        run: pip install -e .[dev]
      - run: mypy src
      - name: Notify Slack on failure
        if: failure()
        uses: slackapi/slack-github-action@v1.26.0
        with:
          webhook-url: ${{ secrets.SLACK_CI_WEBHOOK_URL }} # Secret for CI failure alerts
          payload: >-
            {"text": ":rotating_light: type job failed for ${{ github.repository }} • <${{ github.server_url }}/${{ github.repository }}/actions/runs/${{ github.run_id }}|Open run>"}

  test:
    runs-on: ubuntu-latest
    steps:
      - name: Checkout
        uses: actions/checkout@v4
      - name: Setup Python
        uses: actions/setup-python@v5
        with:
          python-version: "3.11"
      - name: Cache pip
        uses: actions/cache@v4
        with:
          path: ~/.cache/pip
          key: ${{ runner.os }}-pip-${{ hashFiles('pyproject.toml') }}
          restore-keys: ${{ runner.os }}-pip-
      - name: Upgrade pip
        run: python -m pip install -U pip
      - name: Install dependencies
        run: pip install -e .[dev]
      - run: pytest -q
      - name: Notify Slack on failure
        if: failure()
<<<<<<< HEAD
        env:
          SLACK_WEBHOOK_URL: ${{ secrets.SLACK_WEBHOOK_URL }} # Secret location tracked in ops runbook
        run: curl -X POST -H 'Content-type: application/json' --data '{"text":"CI failed for '${{ github.workflow }}' on '${{ github.ref }}'"}' "$SLACK_WEBHOOK_URL"
        shell: bash

  security:
    runs-on: ubuntu-latest
    if: github.event_name == 'schedule'
    steps:
      - name: Checkout
        uses: actions/checkout@v4
      - name: Setup Python
        uses: actions/setup-python@v5
        with:
          python-version: "3.11"
      - name: Cache pip
        uses: actions/cache@v4
        with:
          path: ~/.cache/pip
          key: ${{ runner.os }}-pip-${{ hashFiles('pyproject.toml') }}
          restore-keys: ${{ runner.os }}-pip-
      - name: Upgrade pip
        run: python -m pip install -U pip
      - name: Install dependencies
        run: pip install -e .[dev]
      - name: Install pip-audit
        run: pip install pip-audit
      - name: Run pip-audit
        run: pip-audit
=======
        uses: slackapi/slack-github-action@v1.26.0
        with:
          webhook-url: ${{ secrets.SLACK_CI_WEBHOOK_URL }} # Secret for CI failure alerts
          payload: >-
            {"text": ":rotating_light: test job failed for ${{ github.repository }} • <${{ github.server_url }}/${{ github.repository }}/actions/runs/${{ github.run_id }}|Open run>"}
>>>>>>> b55d6174

  codeql:
    name: CodeQL
    runs-on: ubuntu-latest
    permissions:
      actions: read
      contents: read
      security-events: write
    strategy:
      matrix:
        language:
          - "python"
    steps:
      - name: Checkout
        uses: actions/checkout@v4
      - name: Initialize CodeQL
        uses: github/codeql-action/init@v3
        with:
          languages: ${{ matrix.language }}
<<<<<<< HEAD
      - name: Autobuild
        uses: github/codeql-action/autobuild@v3
      - name: Perform CodeQL Analysis
        uses: github/codeql-action/analyze@v3
=======
      - uses: github/codeql-action/autobuild@v3
      - uses: github/codeql-action/analyze@v3
      - name: Notify Slack on failure
        if: failure()
        uses: slackapi/slack-github-action@v1.26.0
        with:
          webhook-url: ${{ secrets.SLACK_CI_WEBHOOK_URL }} # Secret for CI failure alerts
          payload: >-
            {"text": ":rotating_light: codeql job failed for ${{ github.repository }} • <${{ github.server_url }}/${{ github.repository }}/actions/runs/${{ github.run_id }}|Open run>"}

  pip-audit:
    runs-on: ubuntu-latest
    if: github.event_name == 'schedule'
    steps:
      - *checkout
      - *setup-python
      - *cache
      - *upgrade-pip
      - run: pip install pip-audit
      - run: pip-audit
>>>>>>> b55d6174
<|MERGE_RESOLUTION|>--- conflicted
+++ resolved
@@ -1,20 +1,10 @@
 name: ci
 on:
-<<<<<<< HEAD
-  push:
-    branches:
-      - "**"
-  pull_request: {}
-  schedule:
-    - cron: "0 6 * * 1" # Weekly security scan (UTC Mondays)
-
-=======
   push: { branches: ["**"] }
   pull_request:
   schedule:
     # Weekly security audit (Monday 03:00 UTC)
     - cron: "0 3 * * 1"
->>>>>>> b55d6174
 jobs:
   lint:
     runs-on: ubuntu-latest
@@ -94,43 +84,11 @@
       - run: pytest -q
       - name: Notify Slack on failure
         if: failure()
-<<<<<<< HEAD
-        env:
-          SLACK_WEBHOOK_URL: ${{ secrets.SLACK_WEBHOOK_URL }} # Secret location tracked in ops runbook
-        run: curl -X POST -H 'Content-type: application/json' --data '{"text":"CI failed for '${{ github.workflow }}' on '${{ github.ref }}'"}' "$SLACK_WEBHOOK_URL"
-        shell: bash
-
-  security:
-    runs-on: ubuntu-latest
-    if: github.event_name == 'schedule'
-    steps:
-      - name: Checkout
-        uses: actions/checkout@v4
-      - name: Setup Python
-        uses: actions/setup-python@v5
-        with:
-          python-version: "3.11"
-      - name: Cache pip
-        uses: actions/cache@v4
-        with:
-          path: ~/.cache/pip
-          key: ${{ runner.os }}-pip-${{ hashFiles('pyproject.toml') }}
-          restore-keys: ${{ runner.os }}-pip-
-      - name: Upgrade pip
-        run: python -m pip install -U pip
-      - name: Install dependencies
-        run: pip install -e .[dev]
-      - name: Install pip-audit
-        run: pip install pip-audit
-      - name: Run pip-audit
-        run: pip-audit
-=======
         uses: slackapi/slack-github-action@v1.26.0
         with:
           webhook-url: ${{ secrets.SLACK_CI_WEBHOOK_URL }} # Secret for CI failure alerts
           payload: >-
             {"text": ":rotating_light: test job failed for ${{ github.repository }} • <${{ github.server_url }}/${{ github.repository }}/actions/runs/${{ github.run_id }}|Open run>"}
->>>>>>> b55d6174
 
   codeql:
     name: CodeQL
@@ -150,12 +108,6 @@
         uses: github/codeql-action/init@v3
         with:
           languages: ${{ matrix.language }}
-<<<<<<< HEAD
-      - name: Autobuild
-        uses: github/codeql-action/autobuild@v3
-      - name: Perform CodeQL Analysis
-        uses: github/codeql-action/analyze@v3
-=======
       - uses: github/codeql-action/autobuild@v3
       - uses: github/codeql-action/analyze@v3
       - name: Notify Slack on failure
@@ -175,5 +127,4 @@
       - *cache
       - *upgrade-pip
       - run: pip install pip-audit
-      - run: pip-audit
->>>>>>> b55d6174
+      - run: pip-audit
from __future__ import annotations

import logging
import random
import time
from collections import deque
from dataclasses import dataclass, field
from typing import Callable, Deque, Dict, Optional, Tuple

from llm_generic_bot.config.quotas import PerChannelQuotaConfig

DAY_SECONDS = 86400


KeyFn = Callable[[str, Optional[str], Optional[str]], Tuple[str, str]]


def _default_key(platform: str, channel: Optional[str], job: Optional[str]) -> Tuple[str, str]:
    del job
    return (platform or "-", channel or "-")


@dataclass(frozen=True)
class PermitReevaluationOutcome:
    level: str
    reason: str
    retry_after: Optional[float] = None
    allowed: Optional[bool] = None


@dataclass(frozen=True)
class PermitRejectionContext:
    platform: str
    channel: Optional[str]
    job: Optional[str]
    level: str
    code: str
    message: str


@dataclass(frozen=True)
class PermitGateHooks:
    on_rejection: Optional[Callable[[PermitRejectionContext], Optional[PermitReevaluationOutcome]]] = None


@dataclass(frozen=True)
class PermitQuotaLevel:
    name: str
    quota: PerChannelQuotaConfig
    key_fn: KeyFn = field(default=_default_key, repr=False)


@dataclass(frozen=True)
class PermitGateConfig:
    levels: Tuple[PermitQuotaLevel, ...]
    hooks: Optional[PermitGateHooks] = None


@dataclass(frozen=True)
class PermitDecision:
    allowed: bool
    reason: Optional[str]
    retryable: bool
    job: Optional[str] = None
    reevaluation: Optional[PermitReevaluationOutcome] = None


@dataclass(frozen=True)
class _QuotaTier:
    code: str
    message: str
    retryable: bool
    limit: int
    window_seconds: int
    reevaluation: Optional[str]


class PermitGate:
    def __init__(
        self,
        *,
        per_channel: PerChannelQuotaConfig,
        metrics: Optional[Callable[[str, Dict[str, str]], None]] = None,
        logger: Optional[logging.Logger] = None,
        time_fn: Optional[Callable[[], float]] = None,
        config: Optional[PermitGateConfig] = None,
    ) -> None:
        if config is not None and not config.levels:
            raise ValueError("PermitGateConfig.levels must not be empty")
        self.per_channel = per_channel
        self._metrics = metrics
        self._logger = logger or logging.getLogger(__name__)
        self._time = time_fn or time.time
<<<<<<< HEAD
        self._history: Dict[Tuple[str, str], Deque[float]] = {}
        tiers_attr = getattr(per_channel, "tiers", None)
        if tiers_attr:
            normalized_tiers = tuple(self._normalize_tier(tier) for tier in tiers_attr)
        else:
            normalized_tiers = (
                _QuotaTier(
                    code="burst_limit",
                    message="burst limit reached",
                    retryable=True,
                    limit=per_channel.burst_limit,
                    window_seconds=per_channel.window_seconds,
                    reevaluation=None,
                ),
                _QuotaTier(
                    code="daily_limit",
                    message="daily limit reached",
                    retryable=False,
                    limit=per_channel.day,
                    window_seconds=DAY_SECONDS,
                    reevaluation=None,
                ),
            )
        self._tiers: tuple[_QuotaTier, ...] = normalized_tiers
        retention_candidates = [tier.window_seconds for tier in self._tiers]
        retention_window = max(retention_candidates) if retention_candidates else DAY_SECONDS
        self._retention_window = max(DAY_SECONDS, retention_window)
=======
        if config is None:
            levels: Tuple[PermitQuotaLevel, ...] = (
                PermitQuotaLevel(name="per_channel", quota=per_channel),
            )
            hooks = None
        else:
            levels = config.levels
            hooks = config.hooks
        self._levels = levels
        self._hooks = hooks
        self._history: Dict[Tuple[str, Tuple[str, str]], Deque[float]] = {}
>>>>>>> 2e8556ba

    def permit(
        self,
        platform: str,
        channel: Optional[str],
        job: Optional[str] = None,
    ) -> PermitDecision:
        now = self._time()
<<<<<<< HEAD
        self._evict(history, now)
        for tier in self._tiers:
            if self._exceeds_tier(history, now, tier):
                return self._deny(platform, channel, tier=tier, job=job)

        history.append(now)
        return PermitDecision(allowed=True, reason=None, retryable=True, job=job)

    def _normalize_tier(self, tier: object) -> _QuotaTier:
        code = getattr(tier, "code", None)
        if not code:
            raise ValueError("quota tier must define a code")

        limit = getattr(tier, "limit", None)
        if limit is None:
            limit = getattr(tier, "burst_limit", None)
        if limit is None:
            raise ValueError(f"quota tier {code} must define a positive limit")
        limit_value = int(limit)
        if limit_value <= 0:
            raise ValueError(f"quota tier {code} limit must be positive")

        window_seconds = getattr(tier, "window_seconds", None)
        if window_seconds is None:
            window_minutes = getattr(tier, "window_minutes", None)
            if window_minutes is not None:
                window_seconds = int(window_minutes) * 60
        if window_seconds is None:
            window_seconds = DAY_SECONDS
        window_value = int(window_seconds)
        if window_value <= 0:
            raise ValueError(f"quota tier {code} window must be positive")

        message = getattr(tier, "message", None) or code
        retryable_attr = getattr(tier, "retryable", True)
        retryable = bool(retryable_attr)
        reevaluation = getattr(tier, "reevaluation", None)
        if reevaluation is None:
            reevaluation = getattr(tier, "reevaluation_tag", None)

        return _QuotaTier(
            code=str(code),
            message=str(message),
            retryable=retryable,
            limit=limit_value,
            window_seconds=window_value,
            reevaluation=str(reevaluation) if reevaluation is not None else None,
        )

    def _exceeds_tier(self, history: Deque[float], now: float, tier: _QuotaTier) -> bool:
        cutoff = now - tier.window_seconds
        count = sum(1 for ts in history if ts >= cutoff)
        return count >= tier.limit
=======
        histories: list[Deque[float]] = []
        for level in self._levels:
            level_key = (level.name, level.key_fn(platform, channel, job))
            history = self._history.setdefault(level_key, deque())
            self._evict(history, now)

            if self._exceeds_burst(history, now, level.quota):
                return self._deny(
                    platform,
                    channel,
                    level=level.name,
                    code="burst_limit",
                    message="burst limit reached",
                    retryable=True,
                    job=job,
                )

            if self._exceeds_daily(history, level.quota):
                return self._deny(
                    platform,
                    channel,
                    level=level.name,
                    code="daily_limit",
                    message="daily limit reached",
                    retryable=False,
                    job=job,
                )

            histories.append(history)

        for history in histories:
            history.append(now)

        return PermitDecision(allowed=True, reason=None, retryable=True, job=job)

    def _exceeds_burst(self, history: Deque[float], now: float, quota: PerChannelQuotaConfig) -> bool:
        window_start = now - quota.window_seconds
        count = sum(1 for ts in history if ts >= window_start)
        return count >= quota.burst_limit

    def _exceeds_daily(self, history: Deque[float], quota: PerChannelQuotaConfig) -> bool:
        count = len(history)
        return count >= quota.day
>>>>>>> 2e8556ba

    def _evict(self, history: Deque[float], now: float) -> None:
        cutoff = now - self._retention_window
        while history and history[0] < cutoff:
            history.popleft()

    def _deny(
        self,
        platform: str,
        channel: Optional[str],
        *,
<<<<<<< HEAD
        tier: _QuotaTier,
=======
        level: str,
        code: str,
        message: str,
        retryable: bool,
>>>>>>> 2e8556ba
        job: Optional[str],
    ) -> PermitDecision:
        tags = {
            "platform": platform or "-",
            "channel": channel or "-",
<<<<<<< HEAD
            "code": tier.code,
        }
        if tier.reevaluation is not None:
            tags["reevaluation"] = tier.reevaluation
        if self._metrics is not None:
            self._metrics("quota_denied", tags)
        self._logger.warning(
            "Quota denied for %s/%s: %s",
            platform or "-",
            channel or "-",
            tier.message,
        )
=======
            "code": code,
            "level": level,
            "reeval_reason": message,
        }
        reevaluation: Optional[PermitReevaluationOutcome] = None
        if self._hooks is not None and self._hooks.on_rejection is not None:
            context = PermitRejectionContext(
                platform=platform or "-",
                channel=channel,
                job=job,
                level=level,
                code=code,
                message=message,
            )
            reevaluation = self._hooks.on_rejection(context)
            if reevaluation is not None:
                tags["reeval_reason"] = reevaluation.reason
        if self._metrics is not None:
            self._metrics("quota_denied", tags)
        if reevaluation is not None:
            self._logger.warning(
                "Quota denied for %s/%s at level %s: %s (reeval=%s)",
                platform or "-",
                channel or "-",
                level,
                message,
                reevaluation.reason,
            )
        else:
            self._logger.warning(
                "Quota denied for %s/%s at level %s: %s",
                platform or "-",
                channel or "-",
                level,
                message,
            )
>>>>>>> 2e8556ba
        return PermitDecision(
            allowed=False,
            reason=tier.message,
            retryable=tier.retryable,
            job=job,
            reevaluation=reevaluation,
        )


def jitter_seconds(jitter_range: Tuple[int, int]) -> int:
    lo, hi = jitter_range
    return random.randint(lo, hi)


def next_slot(ts: float, clash: bool, jitter_range: Tuple[int, int] = (60, 180)) -> float:
    if not clash:
        return ts
    return ts + jitter_seconds(jitter_range)<|MERGE_RESOLUTION|>--- conflicted
+++ resolved
@@ -91,7 +91,6 @@
         self._metrics = metrics
         self._logger = logger or logging.getLogger(__name__)
         self._time = time_fn or time.time
-<<<<<<< HEAD
         self._history: Dict[Tuple[str, str], Deque[float]] = {}
         tiers_attr = getattr(per_channel, "tiers", None)
         if tiers_attr:
@@ -119,19 +118,6 @@
         retention_candidates = [tier.window_seconds for tier in self._tiers]
         retention_window = max(retention_candidates) if retention_candidates else DAY_SECONDS
         self._retention_window = max(DAY_SECONDS, retention_window)
-=======
-        if config is None:
-            levels: Tuple[PermitQuotaLevel, ...] = (
-                PermitQuotaLevel(name="per_channel", quota=per_channel),
-            )
-            hooks = None
-        else:
-            levels = config.levels
-            hooks = config.hooks
-        self._levels = levels
-        self._hooks = hooks
-        self._history: Dict[Tuple[str, Tuple[str, str]], Deque[float]] = {}
->>>>>>> 2e8556ba
 
     def permit(
         self,
@@ -140,7 +126,6 @@
         job: Optional[str] = None,
     ) -> PermitDecision:
         now = self._time()
-<<<<<<< HEAD
         self._evict(history, now)
         for tier in self._tiers:
             if self._exceeds_tier(history, now, tier):
@@ -194,51 +179,6 @@
         cutoff = now - tier.window_seconds
         count = sum(1 for ts in history if ts >= cutoff)
         return count >= tier.limit
-=======
-        histories: list[Deque[float]] = []
-        for level in self._levels:
-            level_key = (level.name, level.key_fn(platform, channel, job))
-            history = self._history.setdefault(level_key, deque())
-            self._evict(history, now)
-
-            if self._exceeds_burst(history, now, level.quota):
-                return self._deny(
-                    platform,
-                    channel,
-                    level=level.name,
-                    code="burst_limit",
-                    message="burst limit reached",
-                    retryable=True,
-                    job=job,
-                )
-
-            if self._exceeds_daily(history, level.quota):
-                return self._deny(
-                    platform,
-                    channel,
-                    level=level.name,
-                    code="daily_limit",
-                    message="daily limit reached",
-                    retryable=False,
-                    job=job,
-                )
-
-            histories.append(history)
-
-        for history in histories:
-            history.append(now)
-
-        return PermitDecision(allowed=True, reason=None, retryable=True, job=job)
-
-    def _exceeds_burst(self, history: Deque[float], now: float, quota: PerChannelQuotaConfig) -> bool:
-        window_start = now - quota.window_seconds
-        count = sum(1 for ts in history if ts >= window_start)
-        return count >= quota.burst_limit
-
-    def _exceeds_daily(self, history: Deque[float], quota: PerChannelQuotaConfig) -> bool:
-        count = len(history)
-        return count >= quota.day
->>>>>>> 2e8556ba
 
     def _evict(self, history: Deque[float], now: float) -> None:
         cutoff = now - self._retention_window
@@ -250,20 +190,12 @@
         platform: str,
         channel: Optional[str],
         *,
-<<<<<<< HEAD
         tier: _QuotaTier,
-=======
-        level: str,
-        code: str,
-        message: str,
-        retryable: bool,
->>>>>>> 2e8556ba
         job: Optional[str],
     ) -> PermitDecision:
         tags = {
             "platform": platform or "-",
             "channel": channel or "-",
-<<<<<<< HEAD
             "code": tier.code,
         }
         if tier.reevaluation is not None:
@@ -276,44 +208,6 @@
             channel or "-",
             tier.message,
         )
-=======
-            "code": code,
-            "level": level,
-            "reeval_reason": message,
-        }
-        reevaluation: Optional[PermitReevaluationOutcome] = None
-        if self._hooks is not None and self._hooks.on_rejection is not None:
-            context = PermitRejectionContext(
-                platform=platform or "-",
-                channel=channel,
-                job=job,
-                level=level,
-                code=code,
-                message=message,
-            )
-            reevaluation = self._hooks.on_rejection(context)
-            if reevaluation is not None:
-                tags["reeval_reason"] = reevaluation.reason
-        if self._metrics is not None:
-            self._metrics("quota_denied", tags)
-        if reevaluation is not None:
-            self._logger.warning(
-                "Quota denied for %s/%s at level %s: %s (reeval=%s)",
-                platform or "-",
-                channel or "-",
-                level,
-                message,
-                reevaluation.reason,
-            )
-        else:
-            self._logger.warning(
-                "Quota denied for %s/%s at level %s: %s",
-                platform or "-",
-                channel or "-",
-                level,
-                message,
-            )
->>>>>>> 2e8556ba
         return PermitDecision(
             allowed=False,
             reason=tier.message,

from __future__ import annotations

import logging
import random
import time
from collections import deque
<<<<<<< HEAD
from dataclasses import dataclass
from typing import Callable, Deque, Dict, Mapping, Optional, Tuple
=======
from dataclasses import dataclass, field
from typing import Callable, Deque, Dict, Optional, Tuple
>>>>>>> 2e8556ba

from llm_generic_bot.config.quotas import PerChannelQuotaConfig

DAY_SECONDS = 86400


KeyFn = Callable[[str, Optional[str], Optional[str]], Tuple[str, str]]


def _default_key(platform: str, channel: Optional[str], job: Optional[str]) -> Tuple[str, str]:
    del job
    return (platform or "-", channel or "-")


@dataclass(frozen=True)
class PermitReevaluationOutcome:
    level: str
    reason: str
    retry_after: Optional[float] = None
    allowed: Optional[bool] = None


@dataclass(frozen=True)
class PermitRejectionContext:
    platform: str
    channel: Optional[str]
    job: Optional[str]
    level: str
    code: str
    message: str


@dataclass(frozen=True)
class PermitGateHooks:
    on_rejection: Optional[Callable[[PermitRejectionContext], Optional[PermitReevaluationOutcome]]] = None


@dataclass(frozen=True)
class PermitQuotaLevel:
    name: str
    quota: PerChannelQuotaConfig
    key_fn: KeyFn = field(default=_default_key, repr=False)


@dataclass(frozen=True)
class PermitGateConfig:
    levels: Tuple[PermitQuotaLevel, ...]
    hooks: Optional[PermitGateHooks] = None


@dataclass(frozen=True)
class PermitDecision:
    allowed: bool
    reason: Optional[str]
    retryable: bool
    job: Optional[str] = None
    reevaluation: Optional[PermitReevaluationOutcome] = None


class PermitGate:
    def __init__(
        self,
        *,
        per_channel: Optional[PerChannelQuotaConfig],
        tiers: Optional[Mapping[str, PerChannelQuotaConfig]] = None,
        metrics: Optional[Callable[[str, Dict[str, str]], None]] = None,
        logger: Optional[logging.Logger] = None,
        time_fn: Optional[Callable[[], float]] = None,
        config: Optional[PermitGateConfig] = None,
    ) -> None:
        if config is not None and not config.levels:
            raise ValueError("PermitGateConfig.levels must not be empty")
        self.per_channel = per_channel
        self._tiers: Dict[str, PerChannelQuotaConfig] = dict(tiers) if tiers else {}
        self._metrics = metrics
        self._logger = logger or logging.getLogger(__name__)
        self._time = time_fn or time.time
<<<<<<< HEAD
        self._history: Dict[Tuple[str, ...], Deque[float]] = {}
=======
        if config is None:
            levels: Tuple[PermitQuotaLevel, ...] = (
                PermitQuotaLevel(name="per_channel", quota=per_channel),
            )
            hooks = None
        else:
            levels = config.levels
            hooks = config.hooks
        self._levels = levels
        self._hooks = hooks
        self._history: Dict[Tuple[str, Tuple[str, str]], Deque[float]] = {}
>>>>>>> 2e8556ba

    def permit(
        self,
        platform: str,
        channel: Optional[str],
        job: Optional[str] = None,
    ) -> PermitDecision:
<<<<<<< HEAD
        config, key = self._resolve_quota(platform, channel, job)
        if config is None:
            return PermitDecision(allowed=True, reason=None, retryable=True, job=job)

        history = self._history.setdefault(key, deque())
        now = self._time()
        self._evict(history, now)

        if self._exceeds_burst(history, now, config):
            return self._deny(
                platform,
                channel,
                code="burst_limit",
                message="burst limit reached",
                retryable=True,
                job=job,
            )

        if self._exceeds_daily(history, config):
            return self._deny(
                platform,
                channel,
                code="daily_limit",
                message="daily limit reached",
                retryable=False,
                job=job,
            )

        history.append(now)
        return PermitDecision(allowed=True, reason=None, retryable=True, job=job)

    def _exceeds_burst(
        self,
        history: Deque[float],
        now: float,
        config: PerChannelQuotaConfig,
    ) -> bool:
        window_start = now - config.window_seconds
        count = sum(1 for ts in history if ts >= window_start)
        return count >= config.burst_limit

    def _exceeds_daily(
        self,
        history: Deque[float],
        config: PerChannelQuotaConfig,
    ) -> bool:
        count = len(history)
        return count >= config.day
=======
        now = self._time()
        histories: list[Deque[float]] = []
        for level in self._levels:
            level_key = (level.name, level.key_fn(platform, channel, job))
            history = self._history.setdefault(level_key, deque())
            self._evict(history, now)

            if self._exceeds_burst(history, now, level.quota):
                return self._deny(
                    platform,
                    channel,
                    level=level.name,
                    code="burst_limit",
                    message="burst limit reached",
                    retryable=True,
                    job=job,
                )

            if self._exceeds_daily(history, level.quota):
                return self._deny(
                    platform,
                    channel,
                    level=level.name,
                    code="daily_limit",
                    message="daily limit reached",
                    retryable=False,
                    job=job,
                )

            histories.append(history)

        for history in histories:
            history.append(now)

        return PermitDecision(allowed=True, reason=None, retryable=True, job=job)

    def _exceeds_burst(self, history: Deque[float], now: float, quota: PerChannelQuotaConfig) -> bool:
        window_start = now - quota.window_seconds
        count = sum(1 for ts in history if ts >= window_start)
        return count >= quota.burst_limit

    def _exceeds_daily(self, history: Deque[float], quota: PerChannelQuotaConfig) -> bool:
        count = len(history)
        return count >= quota.day
>>>>>>> 2e8556ba

    def _evict(self, history: Deque[float], now: float) -> None:
        cutoff = now - DAY_SECONDS
        while history and history[0] < cutoff:
            history.popleft()

    def _deny(
        self,
        platform: str,
        channel: Optional[str],
        *,
        level: str,
        code: str,
        message: str,
        retryable: bool,
        job: Optional[str],
    ) -> PermitDecision:
        tags = {
            "platform": platform or "-",
            "channel": channel or "-",
            "code": code,
            "level": level,
            "reeval_reason": message,
        }
        reevaluation: Optional[PermitReevaluationOutcome] = None
        if self._hooks is not None and self._hooks.on_rejection is not None:
            context = PermitRejectionContext(
                platform=platform or "-",
                channel=channel,
                job=job,
                level=level,
                code=code,
                message=message,
            )
            reevaluation = self._hooks.on_rejection(context)
            if reevaluation is not None:
                tags["reeval_reason"] = reevaluation.reason
        if self._metrics is not None:
            self._metrics("quota_denied", tags)
        if reevaluation is not None:
            self._logger.warning(
                "Quota denied for %s/%s at level %s: %s (reeval=%s)",
                platform or "-",
                channel or "-",
                level,
                message,
                reevaluation.reason,
            )
        else:
            self._logger.warning(
                "Quota denied for %s/%s at level %s: %s",
                platform or "-",
                channel or "-",
                level,
                message,
            )
        return PermitDecision(
            allowed=False,
            reason=message,
            retryable=retryable,
            job=job,
            reevaluation=reevaluation,
        )

    def _resolve_quota(
        self,
        platform: str,
        channel: Optional[str],
        job: Optional[str],
    ) -> tuple[Optional[PerChannelQuotaConfig], Tuple[str, ...]]:
        base_key = (platform or "-", channel or "-")
        if job:
            tier = self._tiers.get(job)
            if tier is not None:
                return tier, base_key + (job,)
        if self.per_channel is None:
            return None, base_key
        return self.per_channel, base_key


def jitter_seconds(jitter_range: Tuple[int, int]) -> int:
    lo, hi = jitter_range
    return random.randint(lo, hi)


def next_slot(ts: float, clash: bool, jitter_range: Tuple[int, int] = (60, 180)) -> float:
    if not clash:
        return ts
    return ts + jitter_seconds(jitter_range)<|MERGE_RESOLUTION|>--- conflicted
+++ resolved
@@ -4,13 +4,8 @@
 import random
 import time
 from collections import deque
-<<<<<<< HEAD
 from dataclasses import dataclass
 from typing import Callable, Deque, Dict, Mapping, Optional, Tuple
-=======
-from dataclasses import dataclass, field
-from typing import Callable, Deque, Dict, Optional, Tuple
->>>>>>> 2e8556ba
 
 from llm_generic_bot.config.quotas import PerChannelQuotaConfig
 
@@ -88,21 +83,7 @@
         self._metrics = metrics
         self._logger = logger or logging.getLogger(__name__)
         self._time = time_fn or time.time
-<<<<<<< HEAD
         self._history: Dict[Tuple[str, ...], Deque[float]] = {}
-=======
-        if config is None:
-            levels: Tuple[PermitQuotaLevel, ...] = (
-                PermitQuotaLevel(name="per_channel", quota=per_channel),
-            )
-            hooks = None
-        else:
-            levels = config.levels
-            hooks = config.hooks
-        self._levels = levels
-        self._hooks = hooks
-        self._history: Dict[Tuple[str, Tuple[str, str]], Deque[float]] = {}
->>>>>>> 2e8556ba
 
     def permit(
         self,
@@ -110,7 +91,6 @@
         channel: Optional[str],
         job: Optional[str] = None,
     ) -> PermitDecision:
-<<<<<<< HEAD
         config, key = self._resolve_quota(platform, channel, job)
         if config is None:
             return PermitDecision(allowed=True, reason=None, retryable=True, job=job)
@@ -159,52 +139,6 @@
     ) -> bool:
         count = len(history)
         return count >= config.day
-=======
-        now = self._time()
-        histories: list[Deque[float]] = []
-        for level in self._levels:
-            level_key = (level.name, level.key_fn(platform, channel, job))
-            history = self._history.setdefault(level_key, deque())
-            self._evict(history, now)
-
-            if self._exceeds_burst(history, now, level.quota):
-                return self._deny(
-                    platform,
-                    channel,
-                    level=level.name,
-                    code="burst_limit",
-                    message="burst limit reached",
-                    retryable=True,
-                    job=job,
-                )
-
-            if self._exceeds_daily(history, level.quota):
-                return self._deny(
-                    platform,
-                    channel,
-                    level=level.name,
-                    code="daily_limit",
-                    message="daily limit reached",
-                    retryable=False,
-                    job=job,
-                )
-
-            histories.append(history)
-
-        for history in histories:
-            history.append(now)
-
-        return PermitDecision(allowed=True, reason=None, retryable=True, job=job)
-
-    def _exceeds_burst(self, history: Deque[float], now: float, quota: PerChannelQuotaConfig) -> bool:
-        window_start = now - quota.window_seconds
-        count = sum(1 for ts in history if ts >= window_start)
-        return count >= quota.burst_limit
-
-    def _exceeds_daily(self, history: Deque[float], quota: PerChannelQuotaConfig) -> bool:
-        count = len(history)
-        return count >= quota.day
->>>>>>> 2e8556ba
 
     def _evict(self, history: Deque[float], now: float) -> None:
         cutoff = now - DAY_SECONDS

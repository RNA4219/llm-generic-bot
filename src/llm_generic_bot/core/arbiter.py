from __future__ import annotations

import logging
import random
import time
from collections import deque
from dataclasses import dataclass, field
from typing import Callable, Deque, Dict, Optional, Tuple

from llm_generic_bot.config.quotas import PerChannelQuotaConfig

DAY_SECONDS = 86400


KeyFn = Callable[[str, Optional[str], Optional[str]], Tuple[str, str]]


def _default_key(platform: str, channel: Optional[str], job: Optional[str]) -> Tuple[str, str]:
    del job
    return (platform or "-", channel or "-")


@dataclass(frozen=True)
class PermitReevaluationOutcome:
    level: str
    reason: str
    retry_after: Optional[float] = None
    allowed: Optional[bool] = None


@dataclass(frozen=True)
class PermitRejectionContext:
    platform: str
    channel: Optional[str]
    job: Optional[str]
    level: str
    code: str
    message: str


@dataclass(frozen=True)
class PermitGateHooks:
    on_rejection: Optional[Callable[[PermitRejectionContext], Optional[PermitReevaluationOutcome]]] = None


@dataclass(frozen=True)
class PermitQuotaLevel:
    name: str
    quota: PerChannelQuotaConfig
    key_fn: KeyFn = field(default=_default_key, repr=False)


@dataclass(frozen=True)
class PermitGateConfig:
    levels: Tuple[PermitQuotaLevel, ...]
    hooks: Optional[PermitGateHooks] = None


@dataclass(frozen=True)
class PermitDecision:
    allowed: bool
    reason: Optional[str]
    retryable: bool
    job: Optional[str] = None
    reevaluation: Optional[PermitReevaluationOutcome] = None


@dataclass(frozen=True)
class _QuotaTier:
    code: str
    message: str
    retryable: bool
    limit: int
    window_seconds: int
    reevaluation: Optional[str]


class PermitGate:
    def __init__(
        self,
        *,
        per_channel: PerChannelQuotaConfig,
        metrics: Optional[Callable[[str, Dict[str, str]], None]] = None,
        logger: Optional[logging.Logger] = None,
        time_fn: Optional[Callable[[], float]] = None,
        config: Optional[PermitGateConfig] = None,
    ) -> None:
        if config is not None and not config.levels:
            raise ValueError("PermitGateConfig.levels must not be empty")
        self.per_channel = per_channel
        self._metrics = metrics
        self._logger = logger or logging.getLogger(__name__)
        self._time = time_fn or time.time
        self._hooks = config.hooks if config else None
        if config is None:
            levels: Tuple[PermitQuotaLevel, ...] = (
                PermitQuotaLevel(name="per_channel", quota=per_channel),
            )
        else:
            levels = config.levels
        self._levels = levels
        self._history: Dict[Tuple[str, str, str], Deque[float]] = {}
        self._tiers_by_level: Dict[str, tuple[_QuotaTier, ...]] = {}
        retention_candidates: list[int] = []
        for level in self._levels:
            tiers = self._resolve_tiers(level.quota)
            self._tiers_by_level[level.name] = tiers
            retention_candidates.extend(tier.window_seconds for tier in tiers)
        retention_window = max(retention_candidates) if retention_candidates else DAY_SECONDS
        self._retention_window = max(DAY_SECONDS, retention_window)

    def permit(
        self,
        platform: str,
        channel: Optional[str],
        job: Optional[str] = None,
    ) -> PermitDecision:
        now = self._time()
<<<<<<< HEAD
        pending: list[Deque[float]] = []
        for level in self._levels:
            key_a, key_b = level.key_fn(platform, channel, job)
            history_key = (level.name, key_a, key_b)
            history = self._history.setdefault(history_key, deque())
            self._evict(history, now)
            for tier in self._tiers_by_level[level.name]:
                if self._exceeds_tier(history, now, tier):
                    return self._deny(platform, channel, tier=tier, job=job, level=level.name)
            pending.append(history)

        for history in pending:
            history.append(now)
=======
        key = _default_key(platform, channel, job)
        history = self._history.setdefault(key, deque())
        self._evict(history, now)
        for tier in self._tiers:
            if self._exceeds_tier(history, now, tier):
                return self._deny(platform, channel, tier=tier, job=job)

        history.append(now)
>>>>>>> e4792a9a
        return PermitDecision(allowed=True, reason=None, retryable=True, job=job)

    def _resolve_tiers(self, quota: object) -> tuple[_QuotaTier, ...]:
        tiers_attr = getattr(quota, "tiers", None)
        if tiers_attr:
            return tuple(self._normalize_tier(tier) for tier in tiers_attr)
        burst_limit = getattr(quota, "burst_limit", None)
        window_seconds = getattr(quota, "window_seconds", None)
        day = getattr(quota, "day", None)
        if burst_limit is None or window_seconds is None or day is None:
            raise ValueError("quota must define tiers or burst/day limits")
        return (
            _QuotaTier(
                code="burst_limit",
                message="burst limit reached",
                retryable=True,
                limit=int(burst_limit),
                window_seconds=int(window_seconds),
                reevaluation=None,
            ),
            _QuotaTier(
                code="daily_limit",
                message="daily limit reached",
                retryable=False,
                limit=int(day),
                window_seconds=DAY_SECONDS,
                reevaluation=None,
            ),
        )

    def _normalize_tier(self, tier: object) -> _QuotaTier:
        code = getattr(tier, "code", None)
        if not code:
            raise ValueError("quota tier must define a code")

        limit = getattr(tier, "limit", None)
        if limit is None:
            limit = getattr(tier, "burst_limit", None)
        if limit is None:
            raise ValueError(f"quota tier {code} must define a positive limit")
        limit_value = int(limit)
        if limit_value <= 0:
            raise ValueError(f"quota tier {code} limit must be positive")

        window_seconds = getattr(tier, "window_seconds", None)
        if window_seconds is None:
            window_minutes = getattr(tier, "window_minutes", None)
            if window_minutes is not None:
                window_seconds = int(window_minutes) * 60
        if window_seconds is None:
            window_seconds = DAY_SECONDS
        window_value = int(window_seconds)
        if window_value <= 0:
            raise ValueError(f"quota tier {code} window must be positive")

        message = getattr(tier, "message", None) or code
        retryable_attr = getattr(tier, "retryable", True)
        retryable = bool(retryable_attr)
        reevaluation = getattr(tier, "reevaluation", None)
        if reevaluation is None:
            reevaluation = getattr(tier, "reevaluation_tag", None)

        return _QuotaTier(
            code=str(code),
            message=str(message),
            retryable=retryable,
            limit=limit_value,
            window_seconds=window_value,
            reevaluation=str(reevaluation) if reevaluation is not None else None,
        )

    def _exceeds_tier(self, history: Deque[float], now: float, tier: _QuotaTier) -> bool:
        cutoff = now - tier.window_seconds
        count = sum(1 for ts in history if ts >= cutoff)
        return count >= tier.limit

    def _evict(self, history: Deque[float], now: float) -> None:
        cutoff = now - self._retention_window
        while history and history[0] < cutoff:
            history.popleft()

    def _deny(
        self,
        platform: str,
        channel: Optional[str],
        *,
        tier: _QuotaTier,
        job: Optional[str],
        level: str,
    ) -> PermitDecision:
        reevaluation = None
        if self._hooks and self._hooks.on_rejection:
            context = PermitRejectionContext(
                platform=platform,
                channel=channel,
                job=job,
                level=level,
                code=tier.code,
                message=tier.message,
            )
            reevaluation = self._hooks.on_rejection(context)
        if reevaluation is None and tier.reevaluation is not None:
            reevaluation = PermitReevaluationOutcome(level=level, reason=tier.reevaluation)
        tags = {
            "platform": platform or "-",
            "channel": channel or "-",
            "code": tier.code,
        }
        if tier.reevaluation is not None:
            tags["reevaluation"] = tier.reevaluation
        else:
            reason_hint = tier.message
            if reevaluation is not None and reevaluation.reason:
                reason_hint = reevaluation.reason
            tags["level"] = level
            tags["reeval_reason"] = reason_hint
        if self._metrics is not None:
            self._metrics("quota_denied", tags)
        self._logger.warning(
            "Quota denied for %s/%s at level %s: %s",
            platform or "-",
            channel or "-",
            level,
            tier.message,
        )
        reevaluation = tier.reevaluation
        return PermitDecision(
            allowed=False,
            reason=tier.message,
            retryable=tier.retryable,
            job=job,
            reevaluation=reevaluation,
        )


def jitter_seconds(jitter_range: Tuple[int, int]) -> int:
    lo, hi = jitter_range
    return random.randint(lo, hi)


def next_slot(ts: float, clash: bool, jitter_range: Tuple[int, int] = (60, 180)) -> float:
    if not clash:
        return ts
    return ts + jitter_seconds(jitter_range)<|MERGE_RESOLUTION|>--- conflicted
+++ resolved
@@ -116,7 +116,6 @@
         job: Optional[str] = None,
     ) -> PermitDecision:
         now = self._time()
-<<<<<<< HEAD
         pending: list[Deque[float]] = []
         for level in self._levels:
             key_a, key_b = level.key_fn(platform, channel, job)
@@ -130,16 +129,6 @@
 
         for history in pending:
             history.append(now)
-=======
-        key = _default_key(platform, channel, job)
-        history = self._history.setdefault(key, deque())
-        self._evict(history, now)
-        for tier in self._tiers:
-            if self._exceeds_tier(history, now, tier):
-                return self._deny(platform, channel, tier=tier, job=job)
-
-        history.append(now)
->>>>>>> e4792a9a
         return PermitDecision(allowed=True, reason=None, retryable=True, job=job)
 
     def _resolve_tiers(self, quota: object) -> tuple[_QuotaTier, ...]:

from __future__ import annotations

import asyncio
import logging
import time
import uuid
from dataclasses import dataclass
from typing import Mapping, Optional, Protocol

from .cooldown import CooldownGate
from .dedupe import NearDuplicateFilter


class Sender(Protocol):
    async def send(
        self,
        text: str,
        channel: Optional[str] = None,
        *,
        job: Optional[str] = None,
    ) -> None:
        ...


class PermitDecisionLike(Protocol):
    allowed: bool
    reason: Optional[str]
    retryable: bool
    job: Optional[str]


@dataclass(frozen=True)
class _PermitDecision:
    allowed: bool
    reason: Optional[str] = None
    retryable: bool = True
    job: Optional[str] = None

    @classmethod
<<<<<<< HEAD
    def allow(cls, job: Optional[str] = None) -> "PermitDecision":
        return cls(True, None, job)
=======
    def allowed(cls, job: Optional[str] = None) -> "PermitDecisionLike":
        return cls(True, None, True, job)


PermitDecision = _PermitDecision
>>>>>>> 65088b8d


class PermitEvaluator(Protocol):
    def __call__(
        self, platform: str, channel: Optional[str], job: str
    ) -> PermitDecisionLike:
        ...


class MetricsRecorder(Protocol):
    def increment(self, name: str, tags: Mapping[str, str] | None = None) -> None:
        ...

    def observe(self, name: str, value: float, tags: Mapping[str, str] | None = None) -> None:
        ...


class NullMetricsRecorder:
    def increment(self, name: str, tags: Mapping[str, str] | None = None) -> None:
        return None

    def observe(self, name: str, value: float, tags: Mapping[str, str] | None = None) -> None:
        return None


@dataclass
class _SendRequest:
    text: str
    job: str
    platform: str
    channel: Optional[str]
    correlation_id: str


class Orchestrator:
    def __init__(
        self,
        *,
        sender: Sender,
        cooldown: CooldownGate,
        dedupe: NearDuplicateFilter,
        permit: PermitEvaluator,
        metrics: MetricsRecorder | None = None,
        logger: Optional[logging.Logger] = None,
        queue_size: int = 128,
        platform: str = "-",
    ) -> None:
        self._sender = sender
        self._cooldown = cooldown
        self._dedupe = dedupe
        self._permit = permit
        self._metrics = metrics or NullMetricsRecorder()
        self._logger = logger or logging.getLogger(__name__)
        self._queue: asyncio.Queue[_SendRequest | None] = asyncio.Queue(maxsize=queue_size)
        self._worker: asyncio.Task[None] | None = None
        self._closed = False
        self._default_platform = platform
        self._start_worker()

    async def enqueue(
        self,
        text: str,
        *,
        job: str,
        platform: str,
        channel: Optional[str] = None,
        correlation_id: Optional[str] = None,
    ) -> str:
        if self._closed:
            raise RuntimeError("orchestrator is closed")
        corr = correlation_id or uuid.uuid4().hex
        request = _SendRequest(
            text=text,
            job=job,
            platform=platform,
            channel=channel,
            correlation_id=corr,
        )
        await self._queue.put(request)
        return corr

    async def flush(self, timeout: float = 5.0) -> None:
        await asyncio.wait_for(self._queue.join(), timeout=timeout)

    async def close(self) -> None:
        if self._closed:
            return
        self._closed = True
        await self._queue.put(None)
        if self._worker:
            await self._worker

    def _start_worker(self) -> None:
        if self._worker is None or self._worker.done():
            self._worker = asyncio.create_task(self._run())

    async def send(
        self,
        text: str,
        channel: Optional[str] = None,
        *,
        job: str,
    ) -> None:
        await self.enqueue(
            text,
            job=job,
            platform=self._default_platform,
            channel=channel,
        )
        await self.flush()

    async def _run(self) -> None:
        while True:
            request = await self._queue.get()
            if request is None:
                self._queue.task_done()
                break
            try:
                await self._process(request)
            finally:
                self._queue.task_done()

    async def _process(self, request: _SendRequest) -> None:
        decision = self._permit(request.platform, request.channel, request.job)
        job_name = decision.job or request.job
        tags = {
            "job": job_name,
            "platform": request.platform,
            "channel": request.channel or "-",
        }
        if not decision.allowed:
            retryable_flag = "true" if decision.retryable else "false"
            denied_tags = {**tags, "retryable": retryable_flag}
            self._metrics.increment("send.denied", denied_tags)
            self._logger.info(
                "permit_denied",
                extra={
                    "event": "send_permit_denied",
                    "correlation_id": request.correlation_id,
                    "job": job_name,
                    "platform": request.platform,
                    "channel": request.channel,
                    "reason": decision.reason,
                    "retryable": decision.retryable,
                },
            )
            return

        if not self._dedupe.permit(request.text):
            self._metrics.increment("send.duplicate", tags)
            self._logger.info(
                "duplicate_skipped",
                extra={
                    "event": "send_duplicate_skip",
                    "correlation_id": request.correlation_id,
                    "job": job_name,
                    "platform": request.platform,
                    "channel": request.channel,
                },
            )
            return

        start = time.perf_counter()
        try:
            await self._sender.send(request.text, request.channel, job=job_name)
        except Exception as exc:  # noqa: BLE001 - 上位での再送制御対象
            self._metrics.increment("send.failure", tags)
            self._logger.error(
                "send_failed",
                extra={
                    "event": "send_failure",
                    "correlation_id": request.correlation_id,
                    "job": job_name,
                    "platform": request.platform,
                    "channel": request.channel,
                    "error_type": exc.__class__.__name__,
                    "error_message": str(exc),
                },
            )
            return

        duration = time.perf_counter() - start
        self._metrics.increment("send.success", tags)
        self._metrics.observe("send.duration", duration, tags)
        self._cooldown.note_post(request.platform, request.channel or "-", job_name)
        self._logger.info(
            "send_success",
            extra={
                "event": "send_success",
                "correlation_id": request.correlation_id,
                "job": job_name,
                "platform": request.platform,
                "channel": request.channel,
                "duration_sec": duration,
            },
        )<|MERGE_RESOLUTION|>--- conflicted
+++ resolved
@@ -37,16 +37,11 @@
     job: Optional[str] = None
 
     @classmethod
-<<<<<<< HEAD
-    def allow(cls, job: Optional[str] = None) -> "PermitDecision":
-        return cls(True, None, job)
-=======
     def allowed(cls, job: Optional[str] = None) -> "PermitDecisionLike":
         return cls(True, None, True, job)
 
 
 PermitDecision = _PermitDecision
->>>>>>> 65088b8d
 
 
 class PermitEvaluator(Protocol):

--- conflicted
+++ resolved
@@ -192,13 +192,10 @@
         last_batch_seen = self._dispatched_batches.get(batch.batch_id)
         if last_batch_seen is not None and batch.created_at <= last_batch_seen:
             return True
-<<<<<<< HEAD
         key = (batch.job, batch.channel)
         last_slot_seen = self._reevaluation_waits.get(key)
         if last_slot_seen is not None and batch.created_at < last_slot_seen:
             return True
-=======
->>>>>>> 480a6dd4
         return False
 
     def _record_dispatch(self, batch: QueueBatch) -> None:

--- conflicted
+++ resolved
@@ -114,10 +114,6 @@
         channel = batch.channel
         text = batch.text
         await self._sleep(delay)
-<<<<<<< HEAD
         await self.sender.send(text, channel, job=job_name)
-=======
-        await self.sender.send(text, channel, job=job)
->>>>>>> dbab78c7
         self._last_dispatch_ts = target_ts if delay > 0 else reference_ts
         return target_ts
--- conflicted
+++ resolved
@@ -193,7 +193,6 @@
             return base_low, base_low
         return base_low, base_high
 
-<<<<<<< HEAD
     def _should_skip_dispatch(self, batch: QueueBatch) -> bool:
         last_batch_seen = self._dispatched_batches.get(batch.batch_id)
         if last_batch_seen is not None and batch.created_at <= last_batch_seen:
@@ -215,7 +214,6 @@
         self._reevaluation_waits.move_to_end(key)
         while len(self._reevaluation_waits) > self._reevaluation_guard_limit:
             self._reevaluation_waits.popitem(last=False)
-=======
     def _record_delay_metrics(
         self,
         job_name: str,
@@ -246,5 +244,4 @@
                 "send.batch_threshold_count",
                 float(threshold_value),
                 tags=tags,
-            )
->>>>>>> 723fd28f
+            )
from __future__ import annotations
from typing import Any, Dict, List, Mapping, Optional, Protocol, Sequence, cast
import json
import os
import time
from pathlib import Path

from ..adapters.openweather import fetch_current_city
from ..core.cooldown import CooldownGate


class ReactionHistoryProvider(Protocol):
    async def __call__(
        self,
        *,
        job: str,
        limit: int,
        platform: Optional[str],
        channel: Optional[str],
    ) -> Sequence[int]:
        ...


class WeatherPost(str):
    engagement_score: float

    def __new__(cls, text: str, *, engagement_score: float) -> "WeatherPost":
        obj = cast("WeatherPost", super().__new__(cls, text))
        obj.engagement_score = engagement_score
        return obj

CACHE = Path("weather_cache.json")

def _read_cache() -> Dict[str, Any]:
    if not CACHE.exists():
        return {}
    try:
        return json.loads(CACHE.read_text(encoding="utf-8"))
    except Exception:
        return {}

def _write_cache(data: Dict[str, Any]) -> None:
    CACHE.write_text(json.dumps(data, ensure_ascii=False, indent=2), encoding="utf-8")


def _coerce_float(value: Any) -> Optional[float]:
    if isinstance(value, (int, float)):
        return float(value)
    if isinstance(value, str):
        try:
            return float(value)
        except ValueError:
            return None
    if isinstance(value, bytes):
        try:
            return float(value.decode("utf-8"))
        except (UnicodeDecodeError, ValueError):
            return None
    return None


def _coerce_positive_int(value: Any, *, default: int, minimum: int = 1) -> int:
    candidate = _coerce_float(value)
    if candidate is None:
        return max(minimum, default)
    integer = int(candidate)
    if integer < minimum:
        return minimum
    return integer

async def build_weather_post(
    cfg: Dict[str, Any],
    *,
    cooldown: Optional[CooldownGate] = None,
    reaction_history_provider: Optional[ReactionHistoryProvider] = None,
    platform: Optional[str] = None,
    channel: Optional[str] = None,
    job: str = "weather",
) -> Optional[WeatherPost]:
    ow = cfg.get("openweather", {})
    wc = cfg.get("weather", {})
    thresholds = wc.get("thresholds", {})
    hot30 = thresholds.get("hot_30", 30.0)
    hot35 = thresholds.get("hot_35", 35.0)
    dwarn = thresholds.get("delta_warn", 7.0)
    dstrong = thresholds.get("delta_strong", 10.0)
    icons = wc.get("icons", {})
    tpl = wc.get("template", {})
    header = tpl.get("header", "今夜の各地の天気")
    linefmt = tpl.get("line", "{city}: {temp:.1f}℃ {desc} {hot_icon}{delta_tag}")
    footer_warn = tpl.get("footer_warn", "— 注意喚起 —\n{bullets}")

    units = ow.get("units", "metric")
    lang = ow.get("lang", "ja")
    api_key = os.getenv("OPENWEATHER_API_KEY", "")

    cities_by_region: Dict[str, List[str]] = wc.get("cities", {})

    engagement_raw = wc.get("engagement", {})
    engagement_cfg: Dict[str, Any] = engagement_raw if isinstance(engagement_raw, dict) else {}
    history_limit = _coerce_positive_int(
        engagement_cfg.get("history_limit"), default=5, minimum=1
    )
    target_raw = _coerce_float(engagement_cfg.get("target_reactions"))
    if target_raw is None:
        target_reactions = 5.0
    elif target_raw <= 0:
        target_reactions = 1.0
    else:
        target_reactions = target_raw
    min_raw = _coerce_float(engagement_cfg.get("min_score"))
    min_score = min_raw if min_raw is not None else 0.0
    resume_raw = _coerce_float(engagement_cfg.get("resume_score"))
    resume_score = resume_raw if resume_raw is not None else min_score
    if resume_score < min_score:
        resume_score = min_score
    tbf_raw = _coerce_float(engagement_cfg.get("time_band_factor"))
    time_band_factor = tbf_raw if tbf_raw is not None else 1.0

    engagement_score = 1.0
    if reaction_history_provider is not None:
        history = await reaction_history_provider(
            job=job,
            limit=history_limit,
            platform=platform,
            channel=channel,
        )
        recent = list(history)[-history_limit:]
        valid_reactions: List[float] = []
        for value in recent:
            coerced = _coerce_float(value)
            if coerced is not None:
                valid_reactions.append(coerced)
        if valid_reactions:
            total = sum(valid_reactions)
            average = total / len(valid_reactions)
            normalized = average / target_reactions if target_reactions > 0 else average
            engagement_score = max(0.0, min(1.0, normalized))
        else:
            engagement_score = 0.0

        multiplier = 1.0
        if cooldown is not None:
            multiplier = cooldown.multiplier(
                platform or "-",
                channel or "-",
                job,
                time_band_factor=time_band_factor,
                engagement_recent=engagement_score,
            )
        if engagement_score < resume_score:
            effective = engagement_score / multiplier if multiplier > 0 else engagement_score
            if effective < min_score:
                return None

    cache = _read_cache()
    previous_today_source = cache.get("today", {}) or {}
    if isinstance(previous_today_source, dict):
        previous_today: Dict[str, Dict[str, Any]] = {
            city: dict(snapshot)
            for city, snapshot in previous_today_source.items()
            if isinstance(snapshot, dict)
        }
    else:
        previous_today = {}
    yesterday_source = cache.get("yesterday", {}) or {}
    if previous_today:
        yesterday: Dict[str, Dict[str, Any]] = previous_today
    elif isinstance(yesterday_source, dict):
        yesterday = {
            city: dict(snapshot)
            for city, snapshot in yesterday_source.items()
            if isinstance(snapshot, dict)
        }
    else:
        yesterday = {}
    now_snap: Dict[str, Dict[str, Any]] = {}

    out_lines = [header]
    warns: List[str] = []

    for region, cities in cities_by_region.items():
        out_lines.append(f"[{region}]")
        for city in cities:
            try:
                raw = await fetch_current_city(city, api_key=api_key, units=units, lang=lang)
<<<<<<< HEAD
                if not isinstance(raw, Mapping):
                    raise TypeError("unexpected weather payload")
                main_data = raw.get("main")
                temp_value: Any = None
                if isinstance(main_data, Mapping):
                    temp_value = main_data.get("temp")
                temp = _coerce_float(temp_value)
                if temp is None:
                    raise ValueError("temperature missing")
                weather_items = raw.get("weather")
                desc = ""
                if isinstance(weather_items, Sequence):
                    for item in weather_items:
                        if isinstance(item, Mapping):
                            desc_value = item.get("description")
                            if isinstance(desc_value, str):
                                desc = desc_value
                                break
                hot_icon = ""
                if temp > hot35:
                    hot_icon = icons.get("hot_35", "🔥")
                elif temp > hot30:
                    hot_icon = icons.get("hot_30", "🌡️")
                delta_tag = ""
                y = (yesterday or {}).get(city)
                delta_source: Optional[float] = None
                if isinstance(y, Mapping):
                    delta_source = _coerce_float(y.get("temp"))
                if delta_source is not None:
                    delta = temp - delta_source
                    if abs(delta) >= dstrong:
                        delta_tag = (
                            f"{icons.get('warn','⚠️')} "
                            + (
                                icons.get("delta_up", "🔺")
                                if delta > 0
                                else icons.get("delta_down", "🔻")
                            )
                            + f"({delta:+.1f})"
                        )
                        warns.append(f"• {city}: 前日比 {delta:+.1f}℃（強）")
                    elif abs(delta) >= dwarn:
                        delta_tag = (
=======
                temp = float((raw.get("main") or {}).get("temp"))
                desc = (raw.get("weather") or [{}])[0].get("description", "")
                snapshot = {"temp": temp, "ts": int(time.time()), "desc": desc}
            except Exception:
                fallback_source = previous_today.get(city) or yesterday.get(city)
                if not (isinstance(fallback_source, dict) and "temp" in fallback_source):
                    out_lines.append(f"{city}: (cache)")
                    continue
                temp = float(fallback_source["temp"])
                desc = str(fallback_source.get("desc", ""))
                snapshot = dict(fallback_source)
                snapshot["temp"] = temp
                snapshot.setdefault("ts", int(time.time()))
                snapshot["desc"] = desc
            hot_icon = ""
            if temp > hot35:
                hot_icon = icons.get("hot_35", "🔥")
            elif temp > hot30:
                hot_icon = icons.get("hot_30", "🌡️")
            delta_tag = ""
            y = (yesterday or {}).get(city)
            if y is not None and "temp" in y:
                delta = temp - float(y["temp"])
                if abs(delta) >= dstrong:
                    delta_tag = (
                        f"{icons.get('warn','⚠️')} "
                        + (
>>>>>>> 65ae6cb9
                            icons.get("delta_up", "🔺")
                            if delta > 0
                            else icons.get("delta_down", "🔻")
                        )
                        + f"({delta:+.1f})"
                    )
                    warns.append(f"• {city}: 前日比 {delta:+.1f}℃（強）")
                elif abs(delta) >= dwarn:
                    delta_tag = (
                        icons.get("delta_up", "🔺")
                        if delta > 0
                        else icons.get("delta_down", "🔻")
                    ) + f"({delta:+.1f})"
                    warns.append(f"• {city}: 前日比 {delta:+.1f}℃")
            out_lines.append(
                linefmt.format(
                    city=city,
                    temp=temp,
                    desc=desc,
                    hot_icon=hot_icon,
                    delta_tag=delta_tag,
                )
            )
            now_snap[city] = snapshot
        out_lines.append("")

    if warns:
        out_lines.append(footer_warn.replace("{bullets}", "\n".join(warns)))

    new_cache = {"today": now_snap, "yesterday": previous_today}
    _write_cache(new_cache)
    text = "\n".join(out_lines).strip()
    return WeatherPost(text, engagement_score=engagement_score)<|MERGE_RESOLUTION|>--- conflicted
+++ resolved
@@ -184,51 +184,6 @@
         for city in cities:
             try:
                 raw = await fetch_current_city(city, api_key=api_key, units=units, lang=lang)
-<<<<<<< HEAD
-                if not isinstance(raw, Mapping):
-                    raise TypeError("unexpected weather payload")
-                main_data = raw.get("main")
-                temp_value: Any = None
-                if isinstance(main_data, Mapping):
-                    temp_value = main_data.get("temp")
-                temp = _coerce_float(temp_value)
-                if temp is None:
-                    raise ValueError("temperature missing")
-                weather_items = raw.get("weather")
-                desc = ""
-                if isinstance(weather_items, Sequence):
-                    for item in weather_items:
-                        if isinstance(item, Mapping):
-                            desc_value = item.get("description")
-                            if isinstance(desc_value, str):
-                                desc = desc_value
-                                break
-                hot_icon = ""
-                if temp > hot35:
-                    hot_icon = icons.get("hot_35", "🔥")
-                elif temp > hot30:
-                    hot_icon = icons.get("hot_30", "🌡️")
-                delta_tag = ""
-                y = (yesterday or {}).get(city)
-                delta_source: Optional[float] = None
-                if isinstance(y, Mapping):
-                    delta_source = _coerce_float(y.get("temp"))
-                if delta_source is not None:
-                    delta = temp - delta_source
-                    if abs(delta) >= dstrong:
-                        delta_tag = (
-                            f"{icons.get('warn','⚠️')} "
-                            + (
-                                icons.get("delta_up", "🔺")
-                                if delta > 0
-                                else icons.get("delta_down", "🔻")
-                            )
-                            + f"({delta:+.1f})"
-                        )
-                        warns.append(f"• {city}: 前日比 {delta:+.1f}℃（強）")
-                    elif abs(delta) >= dwarn:
-                        delta_tag = (
-=======
                 temp = float((raw.get("main") or {}).get("temp"))
                 desc = (raw.get("weather") or [{}])[0].get("description", "")
                 snapshot = {"temp": temp, "ts": int(time.time()), "desc": desc}
@@ -256,7 +211,6 @@
                     delta_tag = (
                         f"{icons.get('warn','⚠️')} "
                         + (
->>>>>>> 65ae6cb9
                             icons.get("delta_up", "🔺")
                             if delta > 0
                             else icons.get("delta_down", "🔻")

from __future__ import annotations

<<<<<<< HEAD
import inspect
from dataclasses import dataclass
from datetime import datetime, timedelta, timezone
from threading import Lock
from typing import Any, Callable, Dict, Iterable, List, Mapping, Protocol, Tuple

TagsKey = Tuple[Tuple[str, str], ...]
MetricKind = str


def _normalize_tags(tags: Mapping[str, str] | None) -> TagsKey:
    if not tags:
        return ()
    return tuple(sorted(tags.items()))


def _utcnow() -> datetime:
    return datetime.now(timezone.utc)


@dataclass(frozen=True)
class CounterSnapshot:
    count: int


@dataclass(frozen=True)
class ObservationSnapshot:
    count: int
    minimum: float
    maximum: float
    total: float
    average: float


@dataclass(frozen=True)
class WeeklyMetricsSnapshot:
    start: datetime
    end: datetime
    counters: Mapping[str, Mapping[TagsKey, CounterSnapshot]]
    observations: Mapping[str, Mapping[TagsKey, ObservationSnapshot]]

    @classmethod
    def empty(cls, *, now: datetime | None = None) -> "WeeklyMetricsSnapshot":
        reference = now or datetime.now(timezone.utc)
        return cls(start=reference, end=reference, counters={}, observations={})


@dataclass(frozen=True)
class _MetricRecord:
    name: str
    recorded_at: datetime
    tags: TagsKey
    kind: MetricKind
    value: float


class MetricsRecorder(Protocol):
    def increment(self, name: str, tags: Mapping[str, str] | None = None) -> None:
        ...

    def observe(self, name: str, value: float, tags: Mapping[str, str] | None = None) -> None:
        ...


class MetricsService(MetricsRecorder):
    def __init__(self, *, clock: Callable[[], datetime] | None = None) -> None:
        self._clock = clock or _utcnow
        self._lock = Lock()
        self._records: List[_MetricRecord] = []

    def increment(self, name: str, tags: Mapping[str, str] | None = None) -> None:
        self._store(name, 1.0, tags, "increment")

    def observe(self, name: str, value: float, tags: Mapping[str, str] | None = None) -> None:
        self._store(name, float(value), tags, "observe")

    def record_event(
        self,
        name: str,
        *,
        tags: Mapping[str, str] | None = None,
        measurements: Mapping[str, float] | None = None,
        metadata: Mapping[str, Any] | None = None,
    ) -> None:
        if measurements:
            value = next(iter(measurements.values()))
            self.observe(name, float(value), tags=tags)
            return
        self.increment(name, tags=tags)

    def collect_weekly_snapshot(self, now: datetime | None = None) -> WeeklyMetricsSnapshot:
        reference = now or self._clock()
        start = reference - timedelta(days=7)
        with self._lock:
            relevant = [r for r in self._records if start <= r.recorded_at <= reference]
            self._records = [r for r in self._records if r.recorded_at >= start]
        counters: Dict[str, Dict[TagsKey, int]] = {}
        observations: Dict[str, Dict[TagsKey, List[float]]] = {}
        for record in relevant:
            if record.kind == "increment":
                counter_metric = counters.get(record.name)
                if counter_metric is None:
                    counter_metric = {}
                    counters[record.name] = counter_metric
                counter_metric[record.tags] = counter_metric.get(record.tags, 0) + 1
            elif record.kind == "observe":
                observation_metric = observations.get(record.name)
                if observation_metric is None:
                    observation_metric = {}
                    observations[record.name] = observation_metric
                value_list = observation_metric.get(record.tags)
                if value_list is None:
                    value_list = []
                    observation_metric[record.tags] = value_list
                value_list.append(record.value)
        return WeeklyMetricsSnapshot(
            start=start,
            end=reference,
            counters=_materialize_counters(counters),
            observations=_materialize_observations(observations),
        )

    def _store(
        self,
        name: str,
        value: float,
        tags: Mapping[str, str] | None,
        kind: MetricKind,
    ) -> None:
        record = _MetricRecord(
            name=name,
            recorded_at=self._clock(),
            tags=_normalize_tags(tags),
            kind=kind,
            value=value,
        )
        with self._lock:
            self._records.append(record)


class _MetricsRecorderAdapter:
    __slots__ = ("_service",)

    def __init__(self, service: MetricsService) -> None:
        self._service = service

    def increment(self, name: str, tags: Mapping[str, str] | None = None) -> None:
        self._service.record_event(name, tags=tags)

    def observe(self, name: str, value: float, tags: Mapping[str, str] | None = None) -> None:
        self._service.record_event(name, tags=tags, measurements={"value": value})


def make_metrics_recorder(service: MetricsService) -> _MetricsRecorderAdapter:
    return _MetricsRecorderAdapter(service)


async def collect_weekly_snapshot(
    metrics: MetricsService | None,
) -> WeeklyMetricsSnapshot:
    if metrics is None:
        return WeeklyMetricsSnapshot.empty()
    result = metrics.collect_weekly_snapshot()
    if inspect.isawaitable(result):
        return await result
    return result

def _materialize_counters(
    data: Mapping[str, Mapping[TagsKey, int]]
) -> Dict[str, Dict[TagsKey, CounterSnapshot]]:
=======
from collections import Counter, defaultdict
import datetime as dt
from threading import Lock
from typing import Dict, Mapping

from llm_generic_bot.core.orchestrator import MetricsRecorder, NullMetricsRecorder

_BUCKETS: tuple[tuple[float, str], ...] = ((1.0, "1s"), (3.0, "3s"), (10.0, "10s"), (float("inf"), "inf"))
_backend: MetricsRecorder = NullMetricsRecorder()
_backend_configured = False
_lock = Lock()
_success: Dict[str, int] = {}
_failure: Dict[str, int] = {}
_histogram: defaultdict[str, Counter[str]] = defaultdict(Counter)
_denials: list[dict[str, str]] = []


def configure_backend(recorder: MetricsRecorder | None) -> None:
    global _backend, _backend_configured
    with _lock:
        _backend = recorder or NullMetricsRecorder()
        _backend_configured = recorder is not None
        for store in (_success, _failure, _histogram, _denials):
            store.clear()


def _base_tags(job: str, platform: str, channel: str | None) -> dict[str, str]:
    return {"job": job, "platform": platform, "channel": channel or "-"}


def report_permit_denied(
    *, job: str, platform: str, channel: str | None, reason: str, permit_tags: Mapping[str, str] | None = None
) -> None:
    tags = {**_base_tags(job, platform, channel), "reason": reason, **(permit_tags or {})}
    _backend.increment("send.denied", tags)
    if _backend_configured:
        with _lock:
            _denials.append(tags.copy())


def _record(job: str, duration_seconds: float, *, success: bool) -> None:
    if not _backend_configured:
        return
    bucket = next(label for limit, label in _BUCKETS if duration_seconds <= limit)
    with _lock:
        _histogram[job][bucket] += 1
        counter = _success if success else _failure
        counter[job] = counter.get(job, 0) + 1


async def report_send_success(
    *, job: str, platform: str, channel: str | None, duration_seconds: float, permit_tags: Mapping[str, str] | None = None
) -> None:
    tags = _base_tags(job, platform, channel)
    _backend.increment("send.success", {**tags, **(permit_tags or {})})
    _record(job, duration_seconds, success=True)
    _backend.observe("send.duration", duration_seconds, {**tags, "unit": "seconds"})


async def report_send_failure(
    *, job: str, platform: str, channel: str | None, duration_seconds: float, error_type: str
) -> None:
    tags = _base_tags(job, platform, channel)
    _backend.increment("send.failure", {**tags, "error": error_type})
    _record(job, duration_seconds, success=False)
    _backend.observe("send.duration", duration_seconds, {**tags, "unit": "seconds"})


def weekly_snapshot() -> dict[str, object]:
    generated = dt.datetime.now(dt.timezone.utc).isoformat()
    with _lock:
        jobs = sorted(set(_success) | set(_failure))
        success_rate = {}
        for job in jobs:
            s, f = _success.get(job, 0), _failure.get(job, 0)
            if s + f:
                success_rate[job] = {"success": s, "failure": f, "ratio": s / (s + f)}
        latency = {
            job: {label: counts[label] for _, label in _BUCKETS if counts[label] > 0}
            for job, counts in sorted(_histogram.items())
            if counts
        }
        denials = list(_denials)
>>>>>>> 5cabcbfa
    return {
        "generated_at": generated,
        "success_rate": success_rate,
        "latency_histogram_seconds": latency,
        "permit_denials": denials,
    }


def reset_for_test() -> None:
    global _backend, _backend_configured
    with _lock:
        _backend = NullMetricsRecorder()
        _backend_configured = False
        for store in (_success, _failure, _histogram, _denials):
            store.clear()<|MERGE_RESOLUTION|>--- conflicted
+++ resolved
@@ -1,6 +1,5 @@
 from __future__ import annotations
 
-<<<<<<< HEAD
 import inspect
 from dataclasses import dataclass
 from datetime import datetime, timedelta, timezone
@@ -171,91 +170,6 @@
 def _materialize_counters(
     data: Mapping[str, Mapping[TagsKey, int]]
 ) -> Dict[str, Dict[TagsKey, CounterSnapshot]]:
-=======
-from collections import Counter, defaultdict
-import datetime as dt
-from threading import Lock
-from typing import Dict, Mapping
-
-from llm_generic_bot.core.orchestrator import MetricsRecorder, NullMetricsRecorder
-
-_BUCKETS: tuple[tuple[float, str], ...] = ((1.0, "1s"), (3.0, "3s"), (10.0, "10s"), (float("inf"), "inf"))
-_backend: MetricsRecorder = NullMetricsRecorder()
-_backend_configured = False
-_lock = Lock()
-_success: Dict[str, int] = {}
-_failure: Dict[str, int] = {}
-_histogram: defaultdict[str, Counter[str]] = defaultdict(Counter)
-_denials: list[dict[str, str]] = []
-
-
-def configure_backend(recorder: MetricsRecorder | None) -> None:
-    global _backend, _backend_configured
-    with _lock:
-        _backend = recorder or NullMetricsRecorder()
-        _backend_configured = recorder is not None
-        for store in (_success, _failure, _histogram, _denials):
-            store.clear()
-
-
-def _base_tags(job: str, platform: str, channel: str | None) -> dict[str, str]:
-    return {"job": job, "platform": platform, "channel": channel or "-"}
-
-
-def report_permit_denied(
-    *, job: str, platform: str, channel: str | None, reason: str, permit_tags: Mapping[str, str] | None = None
-) -> None:
-    tags = {**_base_tags(job, platform, channel), "reason": reason, **(permit_tags or {})}
-    _backend.increment("send.denied", tags)
-    if _backend_configured:
-        with _lock:
-            _denials.append(tags.copy())
-
-
-def _record(job: str, duration_seconds: float, *, success: bool) -> None:
-    if not _backend_configured:
-        return
-    bucket = next(label for limit, label in _BUCKETS if duration_seconds <= limit)
-    with _lock:
-        _histogram[job][bucket] += 1
-        counter = _success if success else _failure
-        counter[job] = counter.get(job, 0) + 1
-
-
-async def report_send_success(
-    *, job: str, platform: str, channel: str | None, duration_seconds: float, permit_tags: Mapping[str, str] | None = None
-) -> None:
-    tags = _base_tags(job, platform, channel)
-    _backend.increment("send.success", {**tags, **(permit_tags or {})})
-    _record(job, duration_seconds, success=True)
-    _backend.observe("send.duration", duration_seconds, {**tags, "unit": "seconds"})
-
-
-async def report_send_failure(
-    *, job: str, platform: str, channel: str | None, duration_seconds: float, error_type: str
-) -> None:
-    tags = _base_tags(job, platform, channel)
-    _backend.increment("send.failure", {**tags, "error": error_type})
-    _record(job, duration_seconds, success=False)
-    _backend.observe("send.duration", duration_seconds, {**tags, "unit": "seconds"})
-
-
-def weekly_snapshot() -> dict[str, object]:
-    generated = dt.datetime.now(dt.timezone.utc).isoformat()
-    with _lock:
-        jobs = sorted(set(_success) | set(_failure))
-        success_rate = {}
-        for job in jobs:
-            s, f = _success.get(job, 0), _failure.get(job, 0)
-            if s + f:
-                success_rate[job] = {"success": s, "failure": f, "ratio": s / (s + f)}
-        latency = {
-            job: {label: counts[label] for _, label in _BUCKETS if counts[label] > 0}
-            for job, counts in sorted(_histogram.items())
-            if counts
-        }
-        denials = list(_denials)
->>>>>>> 5cabcbfa
     return {
         "generated_at": generated,
         "success_rate": success_rate,

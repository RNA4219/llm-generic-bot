from __future__ import annotations
# mypy: ignore-errors

import inspect
import time
from dataclasses import dataclass
from datetime import datetime, timedelta, timezone
from threading import Lock
from typing import Any, Awaitable, Callable, Dict, List, Mapping, Protocol, Tuple

TagsKey = Tuple[Tuple[str, str], ...]
MetricKind = str


def _normalize_tags(tags: Mapping[str, str] | None) -> TagsKey:
    if not tags:
        return ()
    return tuple(sorted(tags.items()))


def _utcnow() -> datetime:
    return datetime.fromtimestamp(time.time(), timezone.utc)


@dataclass(frozen=True)
class CounterSnapshot:
    count: int


@dataclass(frozen=True)
class ObservationSnapshot:
    count: int
    minimum: float
    maximum: float
    total: float
    average: float


@dataclass(frozen=True)
class WeeklyMetricsSnapshot:
    start: datetime
    end: datetime
    counters: Mapping[str, Mapping[TagsKey, CounterSnapshot]]
    observations: Mapping[str, Mapping[TagsKey, ObservationSnapshot]]

    @classmethod
    def empty(cls, *, now: datetime | None = None) -> "WeeklyMetricsSnapshot":
        reference = now or datetime.now(timezone.utc)
        return cls(start=reference, end=reference, counters={}, observations={})


@dataclass(frozen=True)
class _MetricRecord:
    name: str
    recorded_at: datetime
    tags: TagsKey
    kind: MetricKind
    value: float


class MetricsRecorder(Protocol):
    def increment(self, name: str, tags: Mapping[str, str] | None = None) -> None:
        ...

    def observe(self, name: str, value: float, tags: Mapping[str, str] | None = None) -> None:
        ...


class NullMetricsRecorder(MetricsRecorder):
    def increment(self, name: str, tags: Mapping[str, str] | None = None) -> None:
        return None

    def observe(self, name: str, value: float, tags: Mapping[str, str] | None = None) -> None:
        return None


class MetricsService(MetricsRecorder):
    def __init__(self, *, clock: Callable[[], datetime] | None = None) -> None:
        self._clock = clock or _utcnow
        self._lock = Lock()
        self._records: List[_MetricRecord] = []

    def increment(self, name: str, tags: Mapping[str, str] | None = None) -> None:
        self._store(name, 1.0, tags, "increment")

    def observe(self, name: str, value: float, tags: Mapping[str, str] | None = None) -> None:
        self._store(name, float(value), tags, "observe")

    def record_event(
        self,
        name: str,
        *,
        tags: Mapping[str, str] | None = None,
        measurements: Mapping[str, float] | None = None,
        metadata: Mapping[str, Any] | None = None,
    ) -> None:
        if measurements:
            value = next(iter(measurements.values()))
            self.observe(name, float(value), tags=tags)
            return
        self.increment(name, tags=tags)

<<<<<<< HEAD
    def collect_weekly_snapshot(
        self, now: datetime | None = None
    ) -> WeeklyMetricsSnapshot | Awaitable[WeeklyMetricsSnapshot]:
=======
    async def collect_weekly_snapshot(
        self, now: datetime | None = None
    ) -> WeeklyMetricsSnapshot:
>>>>>>> 1e724616
        reference = now or self._clock()
        start = reference - timedelta(days=7)
        with self._lock:
            relevant = [r for r in self._records if start <= r.recorded_at <= reference]
            self._records = [r for r in self._records if r.recorded_at >= start]
        counters: Dict[str, Dict[TagsKey, int]] = {}
        observations: Dict[str, Dict[TagsKey, List[float]]] = {}
        for record in relevant:
            if record.kind == "increment":
                counter_metric = counters.get(record.name)
                if counter_metric is None:
                    counter_metric = {}
                    counters[record.name] = counter_metric
                counter_metric[record.tags] = counter_metric.get(record.tags, 0) + 1
            elif record.kind == "observe":
                observation_metric = observations.get(record.name)
                if observation_metric is None:
                    observation_metric = {}
                    observations[record.name] = observation_metric
                value_list = observation_metric.get(record.tags)
                if value_list is None:
                    value_list = []
                    observation_metric[record.tags] = value_list
                value_list.append(record.value)
        return WeeklyMetricsSnapshot(
            start=start,
            end=reference,
            counters=_materialize_counters(counters),
            observations=_materialize_observations(observations),
        )

    def _store(
        self,
        name: str,
        value: float,
        tags: Mapping[str, str] | None,
        kind: MetricKind,
    ) -> None:
        record = _MetricRecord(
            name=name,
            recorded_at=self._clock(),
            tags=_normalize_tags(tags),
            kind=kind,
            value=value,
        )
        with self._lock:
            self._records.append(record)


class InMemoryMetricsService(MetricsService):
<<<<<<< HEAD
    async def collect_weekly_snapshot(
        self, now: datetime | None = None
    ) -> WeeklyMetricsSnapshot:
        result = super().collect_weekly_snapshot(now=now)
        if inspect.isawaitable(result):
            return await result
        return result
=======
    pass
>>>>>>> 1e724616


class _MetricsRecorderAdapter:
    __slots__ = ("_service",)

    def __init__(self, service: MetricsService) -> None:
        self._service = service

    def increment(self, name: str, tags: Mapping[str, str] | None = None) -> None:
        self._service.record_event(name, tags=tags)

    def observe(self, name: str, value: float, tags: Mapping[str, str] | None = None) -> None:
        self._service.record_event(name, tags=tags, measurements={"value": value})


def make_metrics_recorder(service: MetricsService) -> _MetricsRecorderAdapter:
    return _MetricsRecorderAdapter(service)


async def collect_weekly_snapshot(
    metrics: MetricsService | None,
) -> WeeklyMetricsSnapshot:
    if metrics is None:
        return WeeklyMetricsSnapshot.empty()
    result = metrics.collect_weekly_snapshot()
    if inspect.isawaitable(result):
        return await result
    return result


_lock = Lock()
_NOOP_BACKEND = NullMetricsRecorder()
_backend: MetricsRecorder = _NOOP_BACKEND
_backend_configured = False
_success: Dict[str, int] = {}
_failure: Dict[str, int] = {}
_histogram: Dict[str, Dict[str, int]] = {}
_denials: List[Dict[str, str]] = []
_LATENCY_BUCKETS: Tuple[Tuple[float, str], ...] = (
    (1.0, "1s"),
    (3.0, "3s"),
    (float("inf"), ">3s"),
)


def configure_backend(recorder: MetricsRecorder | None) -> None:
    global _backend, _backend_configured
    configured = recorder is not None
    backend: MetricsRecorder
    if recorder is None:
        backend = _NOOP_BACKEND
    elif isinstance(recorder, MetricsService):
        backend = make_metrics_recorder(recorder)
    else:
        backend = recorder
    with _lock:
        _backend = backend
        _backend_configured = configured


async def report_send_success(
    *,
    job: str,
    platform: str,
    channel: str | None,
    duration_seconds: float,
    permit_tags: Mapping[str, str] | None = None,
) -> None:
    base_tags = _base_tags(job, platform, channel)
    tags = _merge_tags(base_tags, permit_tags)
    duration_tags = {**base_tags, "unit": "seconds"}
    with _lock:
        backend = _backend
        configured = _backend_configured
        if configured:
            _success[job] = _success.get(job, 0) + 1
            _record_latency(job, duration_seconds)
    backend.increment("send.success", tags=tags)
    backend.observe("send.duration", duration_seconds, tags=duration_tags)


async def report_send_failure(
    *,
    job: str,
    platform: str,
    channel: str | None,
    duration_seconds: float,
    error_type: str,
) -> None:
    base_tags = _base_tags(job, platform, channel)
    increment_tags = dict(base_tags)
    increment_tags["error"] = error_type
    duration_tags = {**base_tags, "unit": "seconds"}
    with _lock:
        backend = _backend
        configured = _backend_configured
        if configured:
            _failure[job] = _failure.get(job, 0) + 1
            _record_latency(job, duration_seconds)
    backend.increment("send.failure", tags=increment_tags)
    backend.observe("send.duration", duration_seconds, tags=duration_tags)


def report_permit_denied(
    *,
    job: str,
    platform: str,
    channel: str | None,
    reason: str,
    permit_tags: Mapping[str, str] | None = None,
) -> None:
    base_tags = _base_tags(job, platform, channel)
    tags = _merge_tags(base_tags, permit_tags)
    tags["reason"] = reason
    with _lock:
        backend = _backend
        if _backend_configured:
            _denials.append(dict(tags))
    backend.increment("send.denied", tags=tags)


def weekly_snapshot() -> dict[str, object]:
    generated_at = _utcnow().isoformat()
    with _lock:
        success = dict(_success)
        failure = dict(_failure)
        histogram = {job: dict(buckets) for job, buckets in _histogram.items()}
        denials = [dict(item) for item in _denials]
    success_rate: Dict[str, Dict[str, float]] = {}
    for job in sorted(set(success) | set(failure)):
        success_count = success.get(job, 0)
        failure_count = failure.get(job, 0)
        total = success_count + failure_count
        if total == 0:
            continue
        success_rate[job] = {
            "success": success_count,
            "failure": failure_count,
            "ratio": success_count / total,
        }
    return {
        "generated_at": generated_at,
        "success_rate": success_rate,
        "latency_histogram_seconds": histogram,
        "permit_denials": denials,
    }


def _base_tags(job: str, platform: str, channel: str | None) -> Dict[str, str]:
    return {
        "job": job,
        "platform": platform,
        "channel": channel or "-",
    }


def _merge_tags(
    base_tags: Mapping[str, str],
    permit_tags: Mapping[str, str] | None,
) -> Dict[str, str]:
    tags = dict(base_tags)
    if permit_tags:
        tags.update(dict(permit_tags))
    return tags


def _record_latency(job: str, value: float) -> None:
    bucket = _select_bucket(value)
    job_hist = _histogram.get(job)
    if job_hist is None:
        job_hist = {}
        _histogram[job] = job_hist
    job_hist[bucket] = job_hist.get(bucket, 0) + 1


def _select_bucket(value: float) -> str:
    for threshold, label in _LATENCY_BUCKETS:
        if value <= threshold:
            return label
    return _LATENCY_BUCKETS[-1][1]


def _materialize_counters(
    data: Mapping[str, Mapping[TagsKey, int]]
) -> Dict[str, Dict[TagsKey, CounterSnapshot]]:
    materialized: Dict[str, Dict[TagsKey, CounterSnapshot]] = {}
    for name, series in data.items():
        counters: Dict[TagsKey, CounterSnapshot] = {}
        for tags, count in series.items():
            counters[tags] = CounterSnapshot(count=count)
        materialized[name] = counters
    return materialized


def _materialize_observations(
    data: Mapping[str, Mapping[TagsKey, List[float]]]
) -> Dict[str, Dict[TagsKey, ObservationSnapshot]]:
    materialized: Dict[str, Dict[TagsKey, ObservationSnapshot]] = {}
    for name, series in data.items():
        observations: Dict[TagsKey, ObservationSnapshot] = {}
        for tags, values in series.items():
            if not values:
                continue
            total = float(sum(values))
            count = len(values)
            observations[tags] = ObservationSnapshot(
                count=count,
                minimum=min(values),
                maximum=max(values),
                total=total,
                average=total / count,
            )
        materialized[name] = observations
    return materialized


def reset_for_test() -> None:
    global _backend, _backend_configured
    with _lock:
        _backend = _NOOP_BACKEND
        _backend_configured = False
        for store in (_success, _failure, _histogram, _denials):
            store.clear()<|MERGE_RESOLUTION|>--- conflicted
+++ resolved
@@ -100,15 +100,9 @@
             return
         self.increment(name, tags=tags)
 
-<<<<<<< HEAD
     def collect_weekly_snapshot(
         self, now: datetime | None = None
     ) -> WeeklyMetricsSnapshot | Awaitable[WeeklyMetricsSnapshot]:
-=======
-    async def collect_weekly_snapshot(
-        self, now: datetime | None = None
-    ) -> WeeklyMetricsSnapshot:
->>>>>>> 1e724616
         reference = now or self._clock()
         start = reference - timedelta(days=7)
         with self._lock:
@@ -159,7 +153,6 @@
 
 
 class InMemoryMetricsService(MetricsService):
-<<<<<<< HEAD
     async def collect_weekly_snapshot(
         self, now: datetime | None = None
     ) -> WeeklyMetricsSnapshot:
@@ -167,9 +160,6 @@
         if inspect.isawaitable(result):
             return await result
         return result
-=======
-    pass
->>>>>>> 1e724616
 
 
 class _MetricsRecorderAdapter:

from __future__ import annotations
# mypy: ignore-errors

import inspect
import time
from dataclasses import dataclass
from datetime import datetime, timedelta, timezone
from threading import Lock
from typing import Any, Awaitable, Callable, Dict, List, Mapping, Protocol, Tuple

TagsKey = Tuple[Tuple[str, str], ...]
MetricKind = str


def _normalize_tags(tags: Mapping[str, str] | None) -> TagsKey:
    if not tags:
        return ()
    return tuple(sorted(tags.items()))


def _utcnow() -> datetime:
    return datetime.fromtimestamp(time.time(), timezone.utc)


@dataclass(frozen=True)
class CounterSnapshot:
    count: int


@dataclass(frozen=True)
class ObservationSnapshot:
    count: int
    minimum: float
    maximum: float
    total: float
    average: float


@dataclass(frozen=True)
class WeeklyMetricsSnapshot:
    start: datetime
    end: datetime
    counters: Mapping[str, Mapping[TagsKey, CounterSnapshot]]
    observations: Mapping[str, Mapping[TagsKey, ObservationSnapshot]]

    @classmethod
    def empty(cls, *, now: datetime | None = None) -> "WeeklyMetricsSnapshot":
        reference = now or datetime.now(timezone.utc)
        return cls(start=reference, end=reference, counters={}, observations={})


@dataclass(frozen=True)
class _MetricRecord:
    name: str
    recorded_at: datetime
    tags: TagsKey
    kind: MetricKind
    value: float


class MetricsRecorder(Protocol):
    def increment(self, name: str, tags: Mapping[str, str] | None = None) -> None:
        ...

    def observe(self, name: str, value: float, tags: Mapping[str, str] | None = None) -> None:
        ...


class NullMetricsRecorder(MetricsRecorder):
    def increment(self, name: str, tags: Mapping[str, str] | None = None) -> None:
        return None

    def observe(self, name: str, value: float, tags: Mapping[str, str] | None = None) -> None:
        return None


class MetricsService(MetricsRecorder):
    def __init__(self, *, clock: Callable[[], datetime] | None = None) -> None:
        self._clock = clock or _utcnow
        self._lock = Lock()
        self._records: List[_MetricRecord] = []

    def increment(self, name: str, tags: Mapping[str, str] | None = None) -> None:
        self._store(name, 1.0, tags, "increment")

    def observe(self, name: str, value: float, tags: Mapping[str, str] | None = None) -> None:
        self._store(name, float(value), tags, "observe")

    def record_event(
        self,
        name: str,
        *,
        tags: Mapping[str, str] | None = None,
        measurements: Mapping[str, float] | None = None,
        metadata: Mapping[str, Any] | None = None,
    ) -> None:
        if measurements:
            value = next(iter(measurements.values()))
            self.observe(name, float(value), tags=tags)
            return
        self.increment(name, tags=tags)

    def collect_weekly_snapshot(
        self, now: datetime | None = None
    ) -> WeeklyMetricsSnapshot | Awaitable[WeeklyMetricsSnapshot]:
        reference = now or self._clock()
        start = reference - timedelta(days=7)
        with self._lock:
            relevant = [r for r in self._records if start <= r.recorded_at <= reference]
            self._records = [r for r in self._records if r.recorded_at >= start]
        counters: Dict[str, Dict[TagsKey, int]] = {}
        observations: Dict[str, Dict[TagsKey, List[float]]] = {}
        for record in relevant:
            if record.kind == "increment":
                counter_metric = counters.get(record.name)
                if counter_metric is None:
                    counter_metric = {}
                    counters[record.name] = counter_metric
                counter_metric[record.tags] = counter_metric.get(record.tags, 0) + 1
            elif record.kind == "observe":
                observation_metric = observations.get(record.name)
                if observation_metric is None:
                    observation_metric = {}
                    observations[record.name] = observation_metric
                value_list = observation_metric.get(record.tags)
                if value_list is None:
                    value_list = []
                    observation_metric[record.tags] = value_list
                value_list.append(record.value)
        return WeeklyMetricsSnapshot(
            start=start,
            end=reference,
            counters=_materialize_counters(counters),
            observations=_materialize_observations(observations),
        )

    def _store(
        self,
        name: str,
        value: float,
        tags: Mapping[str, str] | None,
        kind: MetricKind,
    ) -> None:
        record = _MetricRecord(
            name=name,
            recorded_at=self._clock(),
            tags=_normalize_tags(tags),
            kind=kind,
            value=value,
        )
        with self._lock:
            self._records.append(record)


class InMemoryMetricsService(MetricsService):
<<<<<<< HEAD
    async def collect_weekly_snapshot(
        self, now: datetime | None = None
    ) -> WeeklyMetricsSnapshot:
        result = super().collect_weekly_snapshot(now=now)
        if inspect.isawaitable(result):
            return await result
        return result
=======
    """Backward compatible alias for the default in-memory metrics backend."""
>>>>>>> 6ba23e58


class _MetricsRecorderAdapter:
    __slots__ = ("_service",)

    def __init__(self, service: MetricsService) -> None:
        self._service = service

    def increment(self, name: str, tags: Mapping[str, str] | None = None) -> None:
        self._service.record_event(name, tags=tags)

    def observe(self, name: str, value: float, tags: Mapping[str, str] | None = None) -> None:
        self._service.record_event(name, tags=tags, measurements={"value": value})


def make_metrics_recorder(service: MetricsService) -> _MetricsRecorderAdapter:
    return _MetricsRecorderAdapter(service)


async def collect_weekly_snapshot(
    metrics: MetricsService | None,
) -> WeeklyMetricsSnapshot:
    if metrics is None:
        return WeeklyMetricsSnapshot.empty()
    result = metrics.collect_weekly_snapshot()
    if inspect.isawaitable(result):
        return await result
    return result


_lock = Lock()
_backend: MetricsRecorder = NullMetricsRecorder()
_backend_configured = False
_success: Dict[str, int] = {}
_failure: Dict[str, int] = {}
_histogram: Dict[str, Dict[str, int]] = {}
_denials: List[Dict[str, str]] = []
_LATENCY_BUCKETS: Tuple[Tuple[float, str], ...] = (
    (1.0, "1s"),
    (3.0, "3s"),
    (float("inf"), ">3s"),
)


def configure_backend(recorder: MetricsService | MetricsRecorder) -> None:
    global _backend, _backend_configured
    backend: MetricsRecorder
    if isinstance(recorder, MetricsService):
        backend = make_metrics_recorder(recorder)
    else:
        backend = recorder
    with _lock:
        _backend = backend
        _backend_configured = True


async def report_send_success(
    *,
    job: str,
    platform: str,
    channel: str | None,
    duration_seconds: float,
    permit_tags: Mapping[str, str] | None = None,
) -> None:
    base_tags = _base_tags(job, platform, channel)
    tags = _merge_tags(base_tags, permit_tags)
    duration_tags = {**base_tags, "unit": "seconds"}
    with _lock:
        backend = _backend
        configured = _backend_configured
        if configured:
            _success[job] = _success.get(job, 0) + 1
            _record_latency(job, duration_seconds)
    backend.increment("send.success", tags=tags)
    backend.observe("send.duration", duration_seconds, tags=duration_tags)


async def report_send_failure(
    *,
    job: str,
    platform: str,
    channel: str | None,
    duration_seconds: float,
    error_type: str,
) -> None:
    base_tags = _base_tags(job, platform, channel)
    increment_tags = dict(base_tags)
    increment_tags["error"] = error_type
    duration_tags = {**base_tags, "unit": "seconds"}
    with _lock:
        backend = _backend
        configured = _backend_configured
        if configured:
            _failure[job] = _failure.get(job, 0) + 1
            _record_latency(job, duration_seconds)
    backend.increment("send.failure", tags=increment_tags)
    backend.observe("send.duration", duration_seconds, tags=duration_tags)


def report_permit_denied(
    *,
    job: str,
    platform: str,
    channel: str | None,
    reason: str,
    permit_tags: Mapping[str, str] | None = None,
) -> None:
    base_tags = _base_tags(job, platform, channel)
    tags = _merge_tags(base_tags, permit_tags)
    tags["reason"] = reason
    with _lock:
        backend = _backend
        if _backend_configured:
            _denials.append(dict(tags))
    backend.increment("send.denied", tags=tags)


def weekly_snapshot() -> Mapping[str, object]:
    generated_at = _utcnow().isoformat()
    with _lock:
        success = dict(_success)
        failure = dict(_failure)
        histogram = {job: dict(buckets) for job, buckets in _histogram.items()}
        denials = [dict(item) for item in _denials]
    success_rate: Dict[str, Dict[str, float]] = {}
    for job in sorted(set(success) | set(failure)):
        success_count = success.get(job, 0)
        failure_count = failure.get(job, 0)
        total = success_count + failure_count
        if total == 0:
            continue
        success_rate[job] = {
            "success": success_count,
            "failure": failure_count,
            "ratio": success_count / total,
        }
    return {
        "generated_at": generated_at,
        "success_rate": success_rate,
        "latency_histogram_seconds": histogram,
        "permit_denials": denials,
    }


def _base_tags(job: str, platform: str, channel: str | None) -> Dict[str, str]:
    return {
        "job": job,
        "platform": platform,
        "channel": channel or "-",
    }


def _merge_tags(
    base_tags: Mapping[str, str],
    permit_tags: Mapping[str, str] | None,
) -> Dict[str, str]:
    tags = dict(base_tags)
    if permit_tags:
        tags.update(dict(permit_tags))
    return tags


def _record_latency(job: str, value: float) -> None:
    bucket = _select_bucket(value)
    job_hist = _histogram.get(job)
    if job_hist is None:
        job_hist = {}
        _histogram[job] = job_hist
    job_hist[bucket] = job_hist.get(bucket, 0) + 1


def _select_bucket(value: float) -> str:
    for threshold, label in _LATENCY_BUCKETS:
        if value <= threshold:
            return label
    return _LATENCY_BUCKETS[-1][1]


def _materialize_counters(
    data: Mapping[str, Mapping[TagsKey, int]]
) -> Dict[str, Dict[TagsKey, CounterSnapshot]]:
    materialized: Dict[str, Dict[TagsKey, CounterSnapshot]] = {}
    for name, series in data.items():
        counters: Dict[TagsKey, CounterSnapshot] = {}
        for tags, count in series.items():
            counters[tags] = CounterSnapshot(count=count)
        materialized[name] = counters
    return materialized


def _materialize_observations(
    data: Mapping[str, Mapping[TagsKey, List[float]]]
) -> Dict[str, Dict[TagsKey, ObservationSnapshot]]:
    materialized: Dict[str, Dict[TagsKey, ObservationSnapshot]] = {}
    for name, series in data.items():
        observations: Dict[TagsKey, ObservationSnapshot] = {}
        for tags, values in series.items():
            if not values:
                continue
            total = float(sum(values))
            count = len(values)
            observations[tags] = ObservationSnapshot(
                count=count,
                minimum=min(values),
                maximum=max(values),
                total=total,
                average=total / count,
            )
        materialized[name] = observations
    return materialized


def reset_for_test() -> None:
    global _backend, _backend_configured
    with _lock:
        _backend = NullMetricsRecorder()
        _backend_configured = False
        for store in (_success, _failure, _histogram, _denials):
            store.clear()<|MERGE_RESOLUTION|>--- conflicted
+++ resolved
@@ -153,7 +153,6 @@
 
 
 class InMemoryMetricsService(MetricsService):
-<<<<<<< HEAD
     async def collect_weekly_snapshot(
         self, now: datetime | None = None
     ) -> WeeklyMetricsSnapshot:
@@ -161,9 +160,6 @@
         if inspect.isawaitable(result):
             return await result
         return result
-=======
-    """Backward compatible alias for the default in-memory metrics backend."""
->>>>>>> 6ba23e58
 
 
 class _MetricsRecorderAdapter:

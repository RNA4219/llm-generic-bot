--- conflicted
+++ resolved
@@ -153,11 +153,7 @@
 
 
 class InMemoryMetricsService(MetricsService):
-<<<<<<< HEAD
     pass
-=======
-    """Backward compatible alias for the default in-memory metrics backend."""
->>>>>>> 6ba23e58
 
 
 class _MetricsRecorderAdapter:

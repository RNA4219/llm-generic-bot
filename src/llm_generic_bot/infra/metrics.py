from __future__ import annotations
# mypy: ignore-errors

import inspect
import time
from dataclasses import dataclass
from datetime import datetime, timedelta, timezone
from threading import Lock
from typing import Any, Callable, Dict, List, Mapping, Protocol, Tuple

TagsKey = Tuple[Tuple[str, str], ...]
MetricKind = str


def _normalize_tags(tags: Mapping[str, str] | None) -> TagsKey:
    if not tags:
        return ()
    return tuple(sorted(tags.items()))


def _utcnow() -> datetime:
    return datetime.fromtimestamp(time.time(), timezone.utc)


@dataclass(frozen=True)
class CounterSnapshot:
    count: int


@dataclass(frozen=True)
class ObservationSnapshot:
    count: int
    minimum: float
    maximum: float
    total: float
    average: float


@dataclass(frozen=True)
class WeeklyMetricsSnapshot:
    start: datetime
    end: datetime
    counters: Mapping[str, Mapping[TagsKey, CounterSnapshot]]
    observations: Mapping[str, Mapping[TagsKey, ObservationSnapshot]]

    @classmethod
    def empty(cls, *, now: datetime | None = None) -> "WeeklyMetricsSnapshot":
        reference = now or datetime.now(timezone.utc)
        return cls(start=reference, end=reference, counters={}, observations={})


@dataclass(frozen=True)
class _MetricRecord:
    name: str
    recorded_at: datetime
    tags: TagsKey
    kind: MetricKind
    value: float


class MetricsRecorder(Protocol):
    def increment(self, name: str, tags: Mapping[str, str] | None = None) -> None:
        ...

    def observe(self, name: str, value: float, tags: Mapping[str, str] | None = None) -> None:
        ...


class NullMetricsRecorder(MetricsRecorder):
    def increment(self, name: str, tags: Mapping[str, str] | None = None) -> None:
        return None

    def observe(self, name: str, value: float, tags: Mapping[str, str] | None = None) -> None:
        return None


class MetricsService(MetricsRecorder):
    def __init__(self, *, clock: Callable[[], datetime] | None = None) -> None:
        self._clock = clock or _utcnow
        self._lock = Lock()
        self._records: List[_MetricRecord] = []

    def increment(self, name: str, tags: Mapping[str, str] | None = None) -> None:
        self._store(name, 1.0, tags, "increment")

    def observe(self, name: str, value: float, tags: Mapping[str, str] | None = None) -> None:
        self._store(name, float(value), tags, "observe")

    def record_event(
        self,
        name: str,
        *,
        tags: Mapping[str, str] | None = None,
        measurements: Mapping[str, float] | None = None,
        metadata: Mapping[str, Any] | None = None,
    ) -> None:
        if measurements:
            value = next(iter(measurements.values()))
            self.observe(name, float(value), tags=tags)
            return
        self.increment(name, tags=tags)

    def collect_weekly_snapshot(self, now: datetime | None = None) -> WeeklyMetricsSnapshot:
        reference = now or self._clock()
        start = reference - timedelta(days=7)
        with self._lock:
            relevant = [r for r in self._records if start <= r.recorded_at <= reference]
            self._records = [r for r in self._records if r.recorded_at >= start]
        counters: Dict[str, Dict[TagsKey, int]] = {}
        observations: Dict[str, Dict[TagsKey, List[float]]] = {}
        for record in relevant:
            if record.kind == "increment":
                counter_metric = counters.get(record.name)
                if counter_metric is None:
                    counter_metric = {}
                    counters[record.name] = counter_metric
                counter_metric[record.tags] = counter_metric.get(record.tags, 0) + 1
            elif record.kind == "observe":
                observation_metric = observations.get(record.name)
                if observation_metric is None:
                    observation_metric = {}
                    observations[record.name] = observation_metric
                value_list = observation_metric.get(record.tags)
                if value_list is None:
                    value_list = []
                    observation_metric[record.tags] = value_list
                value_list.append(record.value)
        return WeeklyMetricsSnapshot(
            start=start,
            end=reference,
            counters=_materialize_counters(counters),
            observations=_materialize_observations(observations),
        )

    def _store(
        self,
        name: str,
        value: float,
        tags: Mapping[str, str] | None,
        kind: MetricKind,
    ) -> None:
        record = _MetricRecord(
            name=name,
            recorded_at=self._clock(),
            tags=_normalize_tags(tags),
            kind=kind,
            value=value,
        )
        with self._lock:
            self._records.append(record)


class InMemoryMetricsService(MetricsService):
<<<<<<< HEAD
    """Backward compatible alias for the default in-memory metrics backend."""
=======
    async def collect_weekly_snapshot(
        self, now: datetime | None = None
    ) -> WeeklyMetricsSnapshot:
        return super().collect_weekly_snapshot(now=now)
>>>>>>> 3d2c7478


class _MetricsRecorderAdapter:
    __slots__ = ("_service",)

    def __init__(self, service: MetricsService) -> None:
        self._service = service

    def increment(self, name: str, tags: Mapping[str, str] | None = None) -> None:
        self._service.record_event(name, tags=tags)

    def observe(self, name: str, value: float, tags: Mapping[str, str] | None = None) -> None:
        self._service.record_event(name, tags=tags, measurements={"value": value})


def make_metrics_recorder(service: MetricsService) -> _MetricsRecorderAdapter:
    return _MetricsRecorderAdapter(service)


async def collect_weekly_snapshot(
    metrics: MetricsService | None,
) -> WeeklyMetricsSnapshot:
    if metrics is None:
        return WeeklyMetricsSnapshot.empty()
    result = metrics.collect_weekly_snapshot()
    if inspect.isawaitable(result):
        return await result
    return result


_lock = Lock()
_backend: MetricsRecorder = NullMetricsRecorder()
_backend_configured = False
_success: Dict[str, int] = {}
_failure: Dict[str, int] = {}
_histogram: Dict[str, Dict[str, int]] = {}
_denials: List[Dict[str, str]] = []
_LATENCY_BUCKETS: Tuple[Tuple[float, str], ...] = (
    (1.0, "1s"),
    (3.0, "3s"),
    (float("inf"), ">3s"),
)


def configure_backend(recorder: MetricsService | MetricsRecorder) -> None:
    global _backend, _backend_configured
    backend: MetricsRecorder
    if isinstance(recorder, MetricsService):
        backend = make_metrics_recorder(recorder)
    else:
        backend = recorder
    with _lock:
        _backend = backend
        _backend_configured = True


async def report_send_success(
    *,
    job: str,
    platform: str,
    channel: str | None,
    duration_seconds: float,
    permit_tags: Mapping[str, str] | None = None,
) -> None:
    base_tags = _base_tags(job, platform, channel)
    tags = _merge_tags(base_tags, permit_tags)
    duration_tags = {**base_tags, "unit": "seconds"}
    with _lock:
        backend = _backend
        configured = _backend_configured
        if configured:
            _success[job] = _success.get(job, 0) + 1
            _record_latency(job, duration_seconds)
    backend.increment("send.success", tags=tags)
    backend.observe("send.duration", duration_seconds, tags=duration_tags)


async def report_send_failure(
    *,
    job: str,
    platform: str,
    channel: str | None,
    duration_seconds: float,
    error_type: str,
) -> None:
    base_tags = _base_tags(job, platform, channel)
    increment_tags = dict(base_tags)
    increment_tags["error"] = error_type
    duration_tags = {**base_tags, "unit": "seconds"}
    with _lock:
        backend = _backend
        configured = _backend_configured
        if configured:
            _failure[job] = _failure.get(job, 0) + 1
            _record_latency(job, duration_seconds)
    backend.increment("send.failure", tags=increment_tags)
    backend.observe("send.duration", duration_seconds, tags=duration_tags)


def report_permit_denied(
    *,
    job: str,
    platform: str,
    channel: str | None,
    reason: str,
    permit_tags: Mapping[str, str] | None = None,
) -> None:
    base_tags = _base_tags(job, platform, channel)
    tags = _merge_tags(base_tags, permit_tags)
    tags["reason"] = reason
    with _lock:
        backend = _backend
        if _backend_configured:
            _denials.append(dict(tags))
    backend.increment("send.denied", tags=tags)


def weekly_snapshot() -> Mapping[str, object]:
    generated_at = _utcnow().isoformat()
    with _lock:
        success = dict(_success)
        failure = dict(_failure)
        histogram = {job: dict(buckets) for job, buckets in _histogram.items()}
        denials = [dict(item) for item in _denials]
    success_rate: Dict[str, Dict[str, float]] = {}
    for job in sorted(set(success) | set(failure)):
        success_count = success.get(job, 0)
        failure_count = failure.get(job, 0)
        total = success_count + failure_count
        if total == 0:
            continue
        success_rate[job] = {
            "success": success_count,
            "failure": failure_count,
            "ratio": success_count / total,
        }
    return {
        "generated_at": generated_at,
        "success_rate": success_rate,
        "latency_histogram_seconds": histogram,
        "permit_denials": denials,
    }


def _base_tags(job: str, platform: str, channel: str | None) -> Dict[str, str]:
    return {
        "job": job,
        "platform": platform,
        "channel": channel or "-",
    }


def _merge_tags(
    base_tags: Mapping[str, str],
    permit_tags: Mapping[str, str] | None,
) -> Dict[str, str]:
    tags = dict(base_tags)
    if permit_tags:
        tags.update(dict(permit_tags))
    return tags


def _record_latency(job: str, value: float) -> None:
    bucket = _select_bucket(value)
    job_hist = _histogram.get(job)
    if job_hist is None:
        job_hist = {}
        _histogram[job] = job_hist
    job_hist[bucket] = job_hist.get(bucket, 0) + 1


def _select_bucket(value: float) -> str:
    for threshold, label in _LATENCY_BUCKETS:
        if value <= threshold:
            return label
    return _LATENCY_BUCKETS[-1][1]


def _materialize_counters(
    data: Mapping[str, Mapping[TagsKey, int]]
) -> Dict[str, Dict[TagsKey, CounterSnapshot]]:
    materialized: Dict[str, Dict[TagsKey, CounterSnapshot]] = {}
    for name, series in data.items():
        counters: Dict[TagsKey, CounterSnapshot] = {}
        for tags, count in series.items():
            counters[tags] = CounterSnapshot(count=count)
        materialized[name] = counters
    return materialized


def _materialize_observations(
    data: Mapping[str, Mapping[TagsKey, List[float]]]
) -> Dict[str, Dict[TagsKey, ObservationSnapshot]]:
    materialized: Dict[str, Dict[TagsKey, ObservationSnapshot]] = {}
    for name, series in data.items():
        observations: Dict[TagsKey, ObservationSnapshot] = {}
        for tags, values in series.items():
            if not values:
                continue
            total = float(sum(values))
            count = len(values)
            observations[tags] = ObservationSnapshot(
                count=count,
                minimum=min(values),
                maximum=max(values),
                total=total,
                average=total / count,
            )
        materialized[name] = observations
    return materialized


def reset_for_test() -> None:
    global _backend, _backend_configured
    with _lock:
        _backend = NullMetricsRecorder()
        _backend_configured = False
        for store in (_success, _failure, _histogram, _denials):
            store.clear()<|MERGE_RESOLUTION|>--- conflicted
+++ resolved
@@ -151,14 +151,7 @@
 
 
 class InMemoryMetricsService(MetricsService):
-<<<<<<< HEAD
     """Backward compatible alias for the default in-memory metrics backend."""
-=======
-    async def collect_weekly_snapshot(
-        self, now: datetime | None = None
-    ) -> WeeklyMetricsSnapshot:
-        return super().collect_weekly_snapshot(now=now)
->>>>>>> 3d2c7478
 
 
 class _MetricsRecorderAdapter:

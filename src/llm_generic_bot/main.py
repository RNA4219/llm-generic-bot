--- conflicted
+++ resolved
@@ -2,11 +2,8 @@
 
 import asyncio
 
-<<<<<<< HEAD
 from .adapters.discord import DiscordSender
 from .adapters.misskey import MisskeySender
-=======
->>>>>>> b47d75c6
 from .config.loader import Settings
 from .core.cooldown import CooldownGate
 from .core.dedupe import NearDuplicateFilter
@@ -22,7 +19,6 @@
 
 async def main() -> None:
     cfg = Settings("config/settings.json").data
-<<<<<<< HEAD
     tz = cfg.get("timezone", "Asia/Tokyo")
     sched = Scheduler(tz=tz)
 
@@ -47,7 +43,6 @@
         k=cfg.get("dedupe", {}).get("recent_k", 20),
         threshold=cfg.get("dedupe", {}).get("sim_threshold", 0.93),
     )
-=======
     tz = cfg.get("timezone","Asia/Tokyo")
     # senders
     discord = DiscordSender()
@@ -55,7 +50,6 @@
     # choose active profile (Discordを既定)
     active_sender = discord if (cfg.get("profiles",{}).get("discord",{}).get("enabled")) else misskey
     sched = Scheduler(tz=tz, sender=active_sender)
->>>>>>> b47d75c6
 
     orchestrator = Orchestrator(
         sender=active_sender,
@@ -64,7 +58,6 @@
         permit=_AllowAllPermit(),
     )
 
-<<<<<<< HEAD
     async def job_weather() -> None:
         text = await build_weather_post(cfg)
         await orchestrator.enqueue(
@@ -76,7 +69,6 @@
 
     wcfg = cfg.get("weather", {})
     sched.every_day("weather", wcfg.get("schedule", "21:00"), job_weather)
-=======
     async def job_weather() -> str | None:
         text = await build_weather_post(cfg)
         # dedupe
@@ -84,7 +76,6 @@
             return None
         gate.note_post("discord","default","weather")
         return text
->>>>>>> b47d75c6
 
     try:
         await sched.run_forever()

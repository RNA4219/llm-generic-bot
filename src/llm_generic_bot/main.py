--- conflicted
+++ resolved
@@ -1,119 +1,21 @@
 from __future__ import annotations
 
 import asyncio
-<<<<<<< HEAD
-from typing import Any, Awaitable, Callable, Dict, Mapping, Optional, Tuple, cast
-=======
 from types import SimpleNamespace
 from typing import Any, Awaitable, Callable, Mapping, Optional, cast
->>>>>>> 65088b8d
 
 from .adapters.discord import DiscordSender
 from .adapters.misskey import MisskeySender
 from .config.loader import Settings
-<<<<<<< HEAD
-from .config.quotas import load_quota_settings
-from .core.arbiter import PermitGate
-from .core.cooldown import CooldownGate
-from .core.dedupe import NearDuplicateFilter
-from .core.orchestrator import Orchestrator, PermitDecision, PermitEvaluator, Sender as OrchestratorSender
-=======
 from .config.quotas import QuotaSettings, load_quota_settings
 from .core.arbiter import PermitGate
 from .core.cooldown import CooldownGate
 from .core.dedupe import NearDuplicateFilter
 from .core.orchestrator import Orchestrator, PermitDecision, PermitDecisionLike, Sender
->>>>>>> 65088b8d
 from .core.queue import CoalesceQueue
 from .core.scheduler import Scheduler
 from .features.weather import build_weather_post
 
-<<<<<<< HEAD
-SleepFn = Callable[[float], Awaitable[None]]
-NowFn = Callable[[], float]
-
-
-def _resolve_mapping(value: object) -> Mapping[str, Any]:
-    if isinstance(value, Mapping):
-        return value
-    return {}
-
-
-def _resolve_channel(profile: Mapping[str, Any]) -> str:
-    channel = profile.get("channel", "default")
-    return str(channel)
-
-
-def bootstrap_main(
-    settings: Mapping[str, Any],
-    *,
-    sender: OrchestratorSender | None = None,
-    queue_window_seconds: float | None = None,
-    queue_threshold: int | None = None,
-    sleep: SleepFn | None = None,
-    now: NowFn | None = None,
-) -> Tuple[Scheduler, Orchestrator]:
-    tz = str(settings.get("timezone", "Asia/Tokyo"))
-
-    cooldown_raw = _resolve_mapping(settings.get("cooldown", {}))
-    coeff_raw = _resolve_mapping(cooldown_raw.get("coeff", {}))
-    cooldown = CooldownGate(
-        int(cooldown_raw.get("window_sec", 1800)),
-        float(cooldown_raw.get("mult_min", 1.0)),
-        float(cooldown_raw.get("mult_max", 6.0)),
-        float(coeff_raw.get("rate", 0.5)),
-        float(coeff_raw.get("time", 0.8)),
-        float(coeff_raw.get("eng", 0.6)),
-    )
-
-    dedupe_raw = _resolve_mapping(settings.get("dedupe", {}))
-    dedupe = NearDuplicateFilter(
-        k=int(dedupe_raw.get("recent_k", 20)),
-        threshold=float(dedupe_raw.get("sim_threshold", 0.93)),
-    )
-
-    quota_settings = load_quota_settings(settings)
-    permit_gate: PermitGate | None = None
-    if quota_settings.per_channel is not None:
-        permit_gate = PermitGate(per_channel=quota_settings.per_channel, time_fn=now)
-
-    profiles_raw = _resolve_mapping(settings.get("profiles", {}))
-    discord_profile = _resolve_mapping(profiles_raw.get("discord", {}))
-    misskey_profile = _resolve_mapping(profiles_raw.get("misskey", {}))
-    use_discord = bool(discord_profile.get("enabled"))
-    platform = "discord" if use_discord else "misskey"
-    active_channel = _resolve_channel(discord_profile if use_discord else misskey_profile)
-
-    active_sender: OrchestratorSender
-    if sender is None:
-        discord_sender = DiscordSender()
-        misskey_sender = MisskeySender()
-        active_sender = discord_sender if use_discord else misskey_sender
-    else:
-        active_sender = sender
-
-    def permit(platform_name: str, channel: Optional[str], job: str) -> PermitDecision:
-        if permit_gate is None:
-            return PermitDecision.allow(job)
-        raw = permit_gate.permit(platform_name, channel or "-")
-        if raw.allowed:
-            return PermitDecision.allow(job)
-        return PermitDecision(False, raw.reason, job)
-
-    permit_fn = cast(PermitEvaluator, permit)
-
-    orchestrator = Orchestrator(
-        sender=active_sender,
-        cooldown=cooldown,
-        dedupe=dedupe,
-        permit=permit_fn,
-        platform=platform,
-    )
-
-    queue = CoalesceQueue(
-        window_seconds=queue_window_seconds if queue_window_seconds is not None else 180.0,
-        threshold=queue_threshold if queue_threshold is not None else 3,
-=======
 def _as_mapping(value: object) -> Mapping[str, Any]:
     return value if isinstance(value, Mapping) else {}
 
@@ -140,7 +42,6 @@
         _num(cooldown_cfg.get("mult_min"), 1.0),
         _num(cooldown_cfg.get("mult_max"), 6.0),
         _num(coeff_cfg.get("rate"), 0.5), _num(coeff_cfg.get("time"), 0.8), _num(coeff_cfg.get("eng"), 0.6),
->>>>>>> 65088b8d
     )
     dedupe_cfg = _as_mapping(cfg.get("dedupe"))
     dedupe = NearDuplicateFilter(k=int(_num(dedupe_cfg.get("recent_k"), 20)), threshold=_num(dedupe_cfg.get("sim_threshold"), 0.93))
@@ -182,32 +83,6 @@
         default_channel = channel_value if isinstance(channel_value, str) else None
         active_sender = sender or MisskeySender()
 
-<<<<<<< HEAD
-    scheduler_kwargs: dict[str, Any] = {
-        "tz": tz,
-        "sender": orchestrator,
-        "queue": queue,
-    }
-    if sleep is not None:
-        scheduler_kwargs["sleep"] = sleep
-    scheduler = Scheduler(**scheduler_kwargs)
-
-    weather_raw = _resolve_mapping(settings.get("weather", {}))
-    schedule = str(weather_raw.get("schedule", "21:00"))
-
-    async def weather_job() -> str:
-        settings_payload = cast(Dict[str, Any], dict(settings))
-        return await build_weather_post(settings_payload)
-
-    scheduler.every_day("weather", schedule, weather_job, channel=active_channel)
-
-    return scheduler, orchestrator
-
-
-async def main() -> None:
-    cfg = Settings("config/settings.json").data
-    scheduler, orchestrator = bootstrap_main(cfg)
-=======
     orchestrator = Orchestrator(sender=active_sender, cooldown=cooldown, dedupe=dedupe, permit=permit)
 
     async def send(text: str, channel: Optional[str] = None) -> None:
@@ -226,7 +101,6 @@
 
 async def main() -> None:
     scheduler, orchestrator, _ = setup_runtime(Settings("config/settings.json").data)
->>>>>>> 65088b8d
     try:
         await scheduler.run_forever()
     finally:

from __future__ import annotations

# LEGACY_SETUP_CHECKLIST
# - [ ] プロファイル別の送信者解決をコンフィグ駆動へ移行
# - [ ] ジョブ登録ロジックを宣言的なテーブル定義へ移設

import datetime as dt
from dataclasses import replace
from functools import wraps
from types import SimpleNamespace
from typing import Any, Awaitable, Callable, Mapping, Optional, cast

from ..adapters.discord import DiscordSender
from ..adapters.misskey import MisskeySender
from ..config.quotas import QuotaSettings, load_quota_settings
from ..core.arbiter import PermitGate
from ..core.cooldown import CooldownGate
from ..core.dedupe import NearDuplicateFilter
from ..core.orchestrator import (
    Orchestrator,
    PermitDecision,
    PermitDecisionLike,
    PermitEvaluator,
    Sender,
)
from ..core.queue import CoalesceQueue
from ..core.scheduler import Scheduler
from ..features.dm_digest import build_dm_digest
from ..features.news import build_news_post
from ..features.omikuji import build_omikuji_post
from ..features.report import WeeklyReportTemplate, generate_weekly_summary
from ..features.weather import build_weather_post
from ..infra import metrics as metrics_module
from ..infra.metrics import MetricsService
from .jobs import JobContext, ScheduledJob
from .jobs.common import (
    as_mapping,
    collect_schedules,
    get_float,
    optional_str,
    resolve_object,
)
from .jobs.dm_digest import build_dm_digest_jobs
from .jobs.news import build_news_jobs
from .jobs.omikuji import build_omikuji_jobs
from .jobs.weather import build_weather_jobs

_resolve_object = resolve_object

__all__ = [
    "setup_runtime",
    "_resolve_object",
    "build_weather_post",
    "build_news_post",
    "build_dm_digest",
    "build_omikuji_post",
]


def _build_cooldown(cooldown_cfg: Mapping[str, Any]) -> CooldownGate:
    coeff_cfg = as_mapping(cooldown_cfg.get("coeff"))
    return CooldownGate(
        int(get_float(cooldown_cfg.get("window_sec"), 1800)),
        get_float(cooldown_cfg.get("mult_min"), 1.0),
        get_float(cooldown_cfg.get("mult_max"), 6.0),
        get_float(coeff_cfg.get("rate"), 0.5),
        get_float(coeff_cfg.get("time"), 0.8),
        get_float(coeff_cfg.get("eng"), 0.6),
    )


def _build_dedupe(dedupe_cfg: Mapping[str, Any]) -> NearDuplicateFilter:
    return NearDuplicateFilter(
        k=int(get_float(dedupe_cfg.get("recent_k"), 20)),
        threshold=get_float(dedupe_cfg.get("sim_threshold"), 0.93),
    )


def _resolve_sender(
    profiles: Mapping[str, Any],
    *,
    sender: Optional[Sender],
) -> tuple[str, Optional[str], Sender]:
    discord_cfg = as_mapping(profiles.get("discord"))
    misskey_cfg = as_mapping(profiles.get("misskey"))
    if discord_cfg.get("enabled"):
        channel_value = discord_cfg.get("channel")
        default_channel: Optional[str] = (
            channel_value if isinstance(channel_value, str) else "default"
        )
        active_sender = sender or DiscordSender()
        return "discord", default_channel, active_sender
    channel_value = misskey_cfg.get("channel")
    default_channel = channel_value if isinstance(channel_value, str) else None
    active_sender = sender or MisskeySender()
    return "misskey", default_channel, active_sender


def _build_permit(
    quota: QuotaSettings,
    *,
    permit_gate: Optional[PermitGate],
) -> PermitEvaluator:
    gate = permit_gate or (PermitGate(per_channel=quota.per_channel) if quota.per_channel else None)

    if gate is None:

        def _permit_no_gate(
            _platform: str, _channel: Optional[str], job: str
        ) -> PermitDecisionLike:
            return cast(PermitDecisionLike, PermitDecision.allow(job))

        return cast(PermitEvaluator, _permit_no_gate)

    def _permit_with_gate(platform: str, channel: Optional[str], job: str) -> PermitDecisionLike:
        decision = gate.permit(platform, channel, job)
        if decision.allowed:
            return cast(
                PermitDecisionLike,
                PermitDecision.allow(decision.job or job),
            )
        return cast(
            PermitDecisionLike,
            PermitDecision(
                allowed=False,
                reason=decision.reason,
                retryable=decision.retryable,
                job=decision.job or job,
            ),
        )

    return cast(PermitEvaluator, _permit_with_gate)


def _register_job(
    scheduler: Scheduler,
    jobs: dict[str, Callable[[], Awaitable[Optional[str]]]],
    job: ScheduledJob,
) -> None:
    jobs[job.name] = job.func
    for hhmm in job.schedules:
        scheduler.every_day(
            job.name,
            hhmm,
            job.func,
            channel=job.channel,
            priority=job.priority,
        )


_WEEKDAY_INDEX = {name: idx for idx, name in enumerate(("mon", "tue", "wed", "thu", "fri", "sat", "sun"))}


def _parse_weekday_schedule(value: str) -> tuple[Optional[frozenset[int]], str]:
    tokens = value.strip().split()
    if not tokens:
        return None, "09:00"
    hhmm = tokens[-1]
    if len(tokens) == 1:
        return None, hhmm
    weekday_tokens = " ".join(tokens[:-1])
    weekdays: set[int] = set()
    for raw_token in weekday_tokens.replace(",", " ").split():
        if not raw_token:
            continue
        index = _WEEKDAY_INDEX.get(raw_token[:3].lower())
        if index is None:
            weekdays.clear()
            break
        weekdays.add(index)
    return (frozenset(weekdays), hhmm) if weekdays else (None, hhmm)


def _wrap_weekday_job(
    job: Callable[[], Awaitable[Optional[str]]],
    *,
    weekdays: Optional[frozenset[int]],
    scheduler: Scheduler,
) -> Callable[[], Awaitable[Optional[str]]]:
    if not weekdays:
        return job

    async def _wrapped() -> Optional[str]:
        now = getattr(scheduler, "_test_now", None)
        current = now if isinstance(now, dt.datetime) else dt.datetime.now(scheduler.tz)
        return await job() if current.weekday() in weekdays else None

    return _wrapped


def setup_runtime(
    settings: Mapping[str, Any],
    *,
    sender: Optional[Sender] = None,
    queue: Optional[CoalesceQueue] = None,
    permit_gate: Optional[PermitGate] = None,
) -> tuple[Scheduler, Orchestrator, dict[str, Callable[[], Awaitable[Optional[str]]]]]:
    cfg = dict(settings)
    tz = str(cfg.get("timezone", "Asia/Tokyo"))

    cooldown_cfg = as_mapping(cfg.get("cooldown"))
    cooldown = _build_cooldown(cooldown_cfg)
    dedupe_cfg = as_mapping(cfg.get("dedupe"))
    dedupe = _build_dedupe(dedupe_cfg)

    quota: QuotaSettings = load_quota_settings(cfg)
    permit = _build_permit(quota, permit_gate=permit_gate)

    profiles = as_mapping(cfg.get("profiles"))
    platform, default_channel, active_sender = _resolve_sender(
        profiles,
        sender=sender,
    )

    metrics_cfg = as_mapping(cfg.get("metrics"))
    metrics_service: Optional[MetricsService] = None
    if metrics_cfg.get("backend", "memory") == "memory":
        metrics_service = MetricsService()

    orchestrator = Orchestrator(
        sender=active_sender,
        cooldown=cooldown,
        dedupe=dedupe,
        permit=permit,
        metrics=metrics_service,
        platform=platform,
    )

    _CHANNEL_UNSET = object()
    permit_overrides: dict[str, tuple[str, Optional[str], str]] = {}

    @wraps(build_weather_post)
    async def _call_weather_post(*args: Any, **kwargs: Any) -> Optional[str]:
        return await build_weather_post(*args, **kwargs)

    @wraps(build_news_post)
    async def _call_news_post(*args: Any, **kwargs: Any) -> Optional[str]:
        return await build_news_post(*args, **kwargs)

    @wraps(build_omikuji_post)
    async def _call_omikuji_post(*args: Any, **kwargs: Any) -> Optional[str]:
        return await build_omikuji_post(*args, **kwargs)

    @wraps(build_dm_digest)
    async def _call_dm_digest(*args: Any, **kwargs: Any) -> Optional[str]:
        return await build_dm_digest(*args, **kwargs)

    async def send(
        text: str,
        channel: object = _CHANNEL_UNSET,
        *,
        job: str = "weather",
    ) -> None:
        resolved_channel = (
            default_channel if channel is _CHANNEL_UNSET else cast(Optional[str], channel)
        )
        target_job = job
        target_platform = platform
        override = permit_overrides.get(job)
        if override is not None:
            override_platform, override_channel, override_job = override
            target_platform = override_platform or target_platform
            if override_channel is not None:
                resolved_channel = override_channel
            target_job = override_job
        await orchestrator.enqueue(
            text,
            job=target_job,
            platform=target_platform,
            channel=resolved_channel,
        )

    scheduler = Scheduler(
        tz=tz,
        sender=cast(Sender, SimpleNamespace(send=send)),
        queue=queue,
    )

    context = JobContext(
        settings=cfg,
        scheduler=scheduler,
        platform=platform,
        default_channel=default_channel,
        cooldown=cooldown,
        permit=permit,
        build_weather_post=_call_weather_post,
        build_news_post=_call_news_post,
        build_omikuji_post=_call_omikuji_post,
        build_dm_digest=_call_dm_digest,
    )

    jobs: dict[str, Callable[[], Awaitable[Optional[str]]]] = {}
    for factory in (
        build_weather_jobs,
        build_news_jobs,
        build_omikuji_jobs,
        build_dm_digest_jobs,
    ):
        for scheduled in factory(context):
            _register_job(scheduler, jobs, scheduled)

    report_cfg = as_mapping(cfg.get("report"))
    if report_cfg.get("enabled"):
        job_name = str(report_cfg.get("job", "weekly_report"))
        job_channel = optional_str(report_cfg.get("channel")) or default_channel
        job_priority = max(int(get_float(report_cfg.get("priority"), 5.0)), 0)
        template_cfg = as_mapping(report_cfg.get("template"))
        title_template = str(template_cfg.get("title", "{week_range}"))
        line_template = str(template_cfg.get("line", "{metric}: {value}"))
        footer_template = optional_str(template_cfg.get("footer"))
        summary_title_template = title_template.replace("{week_range}", "{start} – {end}")
        summary_line_template = line_template.replace("{metric}", "{label}")
        summary_footer_template = (
            footer_template.replace("{week_range}", "{start} – {end}")
            if footer_template
            else None
        )
        permit_cfg = as_mapping(report_cfg.get("permit"))
        permit_platform = str(permit_cfg.get("platform", platform))
        permit_channel = optional_str(permit_cfg.get("channel")) or job_channel
        permit_job = optional_str(permit_cfg.get("job")) or job_name
        permit_overrides[job_name] = (permit_platform, permit_channel, permit_job)

        raw_schedules = collect_schedules(report_cfg, default="09:00")
        parsed_schedules = tuple(_parse_weekday_schedule(value) for value in raw_schedules)

        async def job_weekly_report() -> Optional[str]:
            snapshot = await orchestrator.weekly_snapshot()
            metrics_data = metrics_module.weekly_snapshot()
            start_dt = snapshot.start
            end_dt = snapshot.end
            if start_dt.tzinfo is None:
                start_dt = start_dt.replace(tzinfo=dt.timezone.utc)
            if end_dt.tzinfo is None:
                end_dt = end_dt.replace(tzinfo=dt.timezone.utc)
            start_local = start_dt.astimezone(scheduler.tz)
            end_local = end_dt.astimezone(scheduler.tz)
            success_rate = metrics_data.get("success_rate")
            lines: list[str] = []
            if isinstance(success_rate, Mapping):
                for name, payload in sorted(success_rate.items()):
                    if not isinstance(payload, Mapping):
                        continue
                    ratio_value = payload.get("ratio")
                    if not isinstance(ratio_value, (int, float)):
                        continue
                    lines.append(
                        line_template.format(
                            metric=f"{name} success",
                            value=f"{float(ratio_value):.0%}",
                        )
                    )
            if not lines:
                total = sum(
                    entry.count for series in snapshot.counters.values() for entry in series.values()
                )
                if total:
                    lines.append(line_template.format(metric="events", value=str(total)))
            locale = optional_str(report_cfg.get("locale")) or "default"
            fallback = optional_str(report_cfg.get("fallback")) or ""
            payload = generate_weekly_summary(
                replace(snapshot, start=start_local, end=end_local),
                locale=locale,
                fallback=fallback,
                failure_threshold=get_float(report_cfg.get("failure_threshold"), 0.5),
                templates={
                    locale: WeeklyReportTemplate(
<<<<<<< HEAD
                        title=title_template.format(week_range="{start} – {end}"),
                        line="",
                        footer="",
=======
                        title=summary_title_template,
                        line=summary_line_template,
                        footer=summary_footer_template,
>>>>>>> 98e11e14
                    )
                },
            )
            severity = payload.tags.get("severity") if isinstance(payload.tags, Mapping) else None
            message_parts = [line for line in payload.body.splitlines() if line]
<<<<<<< HEAD
            footer_line: str | None = None
            if footer_template:
                footer_line = footer_template
                if message_parts and message_parts[-1] == footer_line:
                    message_parts.pop()
            message_parts.extend(lines)
            if not message_parts:
                return None
            if not payload.body:
                message_parts.insert(0, title_template.format(week_range=week_range))
            if footer_line:
                message_parts.append(footer_line)
=======
            if severity == "normal":
                header_line = message_parts.pop(0) if message_parts else None
                footer_line = (
                    message_parts.pop() if footer_template and message_parts else None
                )
                composed: list[str] = []
                if header_line:
                    composed.append(header_line)
                if lines:
                    composed.extend(lines)
                if message_parts:
                    composed.extend(message_parts)
                if footer_line is not None:
                    composed.append(footer_line)
                message_parts = composed
            if not message_parts:
                return None
>>>>>>> 98e11e14
            return "\n".join(message_parts)

        jobs[job_name] = job_weekly_report
        for weekdays, hhmm in parsed_schedules:
            wrapped = cast(
                Callable[[], Awaitable[Optional[str]]],
                _wrap_weekday_job(job_weekly_report, weekdays=weekdays, scheduler=scheduler),
            )
            scheduler.every_day(
                job_name,
                hhmm,
                wrapped,  # type: ignore[arg-type]
                channel=job_channel,
                priority=job_priority,
            )

    return scheduler, orchestrator, jobs<|MERGE_RESOLUTION|>--- conflicted
+++ resolved
@@ -365,21 +365,14 @@
                 failure_threshold=get_float(report_cfg.get("failure_threshold"), 0.5),
                 templates={
                     locale: WeeklyReportTemplate(
-<<<<<<< HEAD
                         title=title_template.format(week_range="{start} – {end}"),
                         line="",
                         footer="",
-=======
-                        title=summary_title_template,
-                        line=summary_line_template,
-                        footer=summary_footer_template,
->>>>>>> 98e11e14
                     )
                 },
             )
             severity = payload.tags.get("severity") if isinstance(payload.tags, Mapping) else None
             message_parts = [line for line in payload.body.splitlines() if line]
-<<<<<<< HEAD
             footer_line: str | None = None
             if footer_template:
                 footer_line = footer_template
@@ -392,25 +385,6 @@
                 message_parts.insert(0, title_template.format(week_range=week_range))
             if footer_line:
                 message_parts.append(footer_line)
-=======
-            if severity == "normal":
-                header_line = message_parts.pop(0) if message_parts else None
-                footer_line = (
-                    message_parts.pop() if footer_template and message_parts else None
-                )
-                composed: list[str] = []
-                if header_line:
-                    composed.append(header_line)
-                if lines:
-                    composed.extend(lines)
-                if message_parts:
-                    composed.extend(message_parts)
-                if footer_line is not None:
-                    composed.append(footer_line)
-                message_parts = composed
-            if not message_parts:
-                return None
->>>>>>> 98e11e14
             return "\n".join(message_parts)
 
         jobs[job_name] = job_weekly_report

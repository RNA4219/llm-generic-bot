--- conflicted
+++ resolved
@@ -4,12 +4,9 @@
 # - [ ] プロファイル別の送信者解決をコンフィグ駆動へ移行
 # - [ ] ジョブ登録ロジックを宣言的なテーブル定義へ移設
 
-<<<<<<< HEAD
 import inspect
-=======
 import datetime as dt
 from dataclasses import replace
->>>>>>> 7f71ec33
 from functools import wraps
 from types import SimpleNamespace
 from typing import Any, Awaitable, Callable, Mapping, Optional, cast
@@ -292,42 +289,12 @@
         for scheduled in factory(context):
             _register_job(scheduler, jobs, scheduled)
 
-<<<<<<< HEAD
     for scheduled in build_report_jobs(
         context,
         orchestrator=orchestrator,
         permit_overrides=permit_overrides,
     ):
         _register_job(scheduler, jobs, scheduled)
-
-    return scheduler, orchestrator, jobs
-
-
-def _build_metrics_backend(
-    metrics_cfg: Mapping[str, Any]
-) -> Optional[MetricsService]:
-    backend = metrics_cfg.get("backend")
-    if backend is None:
-        return None
-    if isinstance(backend, str):
-        lowered = backend.strip().lower()
-        if not lowered or lowered in {"none", "disabled", "off"}:
-            return None
-        if lowered == "memory":
-            return MetricsService()
-        backend = _resolve_object(backend)
-    if inspect.isclass(backend):
-        instance = backend()
-    elif callable(backend):
-        instance = backend()
-    else:
-        instance = backend
-    if isinstance(instance, MetricsService):
-        return instance
-    if hasattr(instance, "collect_weekly_snapshot") and hasattr(instance, "record_event"):
-        return cast(MetricsService, instance)
-    raise TypeError("metrics backend must expose record_event and collect_weekly_snapshot")
-=======
     report_cfg = as_mapping(cfg.get("report"))
     if report_cfg.get("enabled"):
         job_name = str(report_cfg.get("job", "weekly_report"))
@@ -418,4 +385,29 @@
             )
 
     return scheduler, orchestrator, jobs
->>>>>>> 7f71ec33
+
+
+def _build_metrics_backend(
+    metrics_cfg: Mapping[str, Any]
+) -> Optional[MetricsService]:
+    backend = metrics_cfg.get("backend")
+    if backend is None:
+        return None
+    if isinstance(backend, str):
+        lowered = backend.strip().lower()
+        if not lowered or lowered in {"none", "disabled", "off"}:
+            return None
+        if lowered == "memory":
+            return MetricsService()
+        backend = _resolve_object(backend)
+    if inspect.isclass(backend):
+        instance = backend()
+    elif callable(backend):
+        instance = backend()
+    else:
+        instance = backend
+    if isinstance(instance, MetricsService):
+        return instance
+    if hasattr(instance, "collect_weekly_snapshot") and hasattr(instance, "record_event"):
+        return cast(MetricsService, instance)
+    raise TypeError("metrics backend must expose record_event and collect_weekly_snapshot")
from __future__ import annotations

from pathlib import Path

<<<<<<< HEAD
try:
    import yaml
except ModuleNotFoundError:  # pragma: no cover - fallback for restricted environments
    from typing import Any, List, Sequence, Tuple

    def _strip_comment(line: str) -> str:
        in_single = False
        in_double = False
        for index, char in enumerate(line):
            if char == "'" and not in_double:
                in_single = not in_single
            elif char == '"' and not in_single:
                in_double = not in_double
            elif char == "#" and not in_single and not in_double:
                return line[:index]
        return line

    def _tokenize(text: str) -> List[Tuple[int, str]]:
        tokens: List[Tuple[int, str]] = []
        for raw_line in text.splitlines():
            without_comment = _strip_comment(raw_line.rstrip())
            if not without_comment.strip():
                continue
            indent = len(without_comment) - len(without_comment.lstrip(" "))
            tokens.append((indent, without_comment.strip()))
        return tokens

    def _parse_scalar(value: str) -> Any:
        stripped = value.strip()
        if stripped == "{}":
            return {}
        if stripped == "[]":
            return []
        if stripped.startswith('"') and stripped.endswith('"'):
            return stripped[1:-1]
        if stripped.startswith("'") and stripped.endswith("'"):
            return stripped[1:-1]
        if stripped in {"true", "True"}:
            return True
        if stripped in {"false", "False"}:
            return False
        return stripped

    def _split_key_value(content: str) -> Tuple[str, str, bool]:
        if ": " in content:
            key, value = content.split(": ", 1)
            return key.strip(), value, True
        if content.endswith(":"):
            return content[:-1].strip(), "", False
        return content.strip(), "", False

    def _parse_block(tokens: Sequence[Tuple[int, str]], index: int, indent: int) -> Tuple[Any, int]:
        result: Any = None
        position = index
        while position < len(tokens):
            current_indent, content = tokens[position]
            if current_indent < indent:
                break
            if current_indent > indent:
                child, position = _parse_block(tokens, position, current_indent)
                if result is None:
                    result = child
                elif isinstance(result, list):
                    result.append(child)
                else:
                    raise ValueError("Unexpected indentation")
                continue
            if content.startswith("- "):
                if result is None:
                    result = []
                elif not isinstance(result, list):
                    break
                item_content = content[2:].strip()
                position += 1
                if not item_content:
                    child, position = _parse_block(tokens, position, indent + 2)
                    result.append(child)
                    continue
                key, value_text, has_value = _split_key_value(item_content)
                if not has_value and not item_content.endswith(":" ):
                    result.append(_parse_scalar(item_content))
                    continue
                if not has_value:
                    child, position = _parse_block(tokens, position, indent + 2)
                    result.append({key: child})
                    continue
                scalar = _parse_scalar(value_text)
                if position < len(tokens) and tokens[position][0] >= indent + 2:
                    child, position = _parse_block(tokens, position, indent + 2)
                    if isinstance(child, dict):
                        merged = {key: scalar}
                        merged.update(child)
                        result.append(merged)
                        continue
                    if child is not None:
                        result.append({key: child})
                        continue
                result.append({key: scalar})
                continue
            key, value_text, has_value = _split_key_value(content)
            position += 1
            if has_value:
                scalar = _parse_scalar(value_text)
                if position < len(tokens) and tokens[position][0] >= indent + 2:
                    child, new_position = _parse_block(tokens, position, indent + 2)
                    if child is not None:
                        scalar = child
                        position = new_position
                if result is None:
                    result = {}
                result[key] = scalar
            else:
                child, position = _parse_block(tokens, position, indent + 2)
                if result is None:
                    result = {}
                result[key] = child
        return result, position

    class _MiniYAML:
        @staticmethod
        def safe_load(text: str) -> Any:
            tokens = _tokenize(text)
            if not tokens:
                return {}
            parsed, _ = _parse_block(tokens, 0, 0)
            return parsed

    yaml = _MiniYAML()


WORKFLOW_PATH = Path(".github/workflows/ci.yml")


def _load_workflow() -> dict:
    with WORKFLOW_PATH.open("r", encoding="utf-8") as fp:
        return yaml.safe_load(fp.read())


def test_slack_notification_step_exists() -> None:
    workflow = _load_workflow()
    jobs = workflow.get("jobs", {})

    slack_step_present = False
    for job in jobs.values():
        for step in job.get("steps", []):
            if "if" not in step or "failure()" not in str(step["if"]):
                continue
            env = step.get("env", {})
            values = list(env.values())
            run_value = step.get("run", "")
            has_secret = any("secrets.SLACK_WEBHOOK_URL" in str(value) for value in values)
            has_secret = has_secret or "secrets.SLACK_WEBHOOK_URL" in str(run_value)
            if has_secret:
                slack_step_present = True
                break
        if slack_step_present:
            break

    assert slack_step_present, "Slack notification step with failure() and webhook secret is required"


def test_security_job_runs_weekly_with_pip_audit() -> None:
    workflow = _load_workflow()

    schedule = workflow.get("on", {}).get("schedule", [])
    assert schedule, "A weekly schedule trigger must be configured"
    cron_expressions = [entry.get("cron", "") for entry in schedule]
    assert any(expression for expression in cron_expressions), "Schedule trigger must define at least one cron expression"

    jobs = workflow.get("jobs", {})
    security_job = jobs.get("security")
    assert security_job is not None, "Security job must be defined"

    steps = security_job.get("steps", [])
    assert any("pip-audit" in str(step.get("run", "")) for step in steps), "Security job must run pip-audit"
=======
import pytest

yaml = pytest.importorskip("yaml")


WORKFLOW_PATH = Path(".github/workflows/ci.yml")


def _load_workflow() -> dict[str, object]:
    assert WORKFLOW_PATH.exists(), "ci workflow file is missing"
    raw_text = WORKFLOW_PATH.read_text(encoding="utf-8")
    workflow = yaml.safe_load(raw_text)
    assert isinstance(workflow, dict)
    return workflow


def _iter_job_steps(workflow: dict[str, object], job_name: str) -> list[dict[str, object]]:
    jobs = workflow.get("jobs")
    assert isinstance(jobs, dict), "workflow must define jobs"
    job = jobs.get(job_name)
    assert isinstance(job, dict), f"workflow must define job '{job_name}'"
    steps = job.get("steps")
    assert isinstance(steps, list), f"job '{job_name}' must define steps"
    return [step for step in steps if isinstance(step, dict)]


def test_ci_workflow_runs_expected_commands() -> None:
    workflow = _load_workflow()

    expected_commands = {
        "lint": "ruff check .",
        "type": "mypy src",
        "test": "pytest -q",
    }

    for job_name, expected_command in expected_commands.items():
        steps = _iter_job_steps(workflow, job_name)
        run_commands = [step.get("run", "") for step in steps]
        assert any(
            isinstance(command, str) and expected_command in command
            for command in run_commands
        ), f"job '{job_name}' must run '{expected_command}'"


def test_ci_workflow_notifies_slack_on_failure() -> None:
    workflow = _load_workflow()
    slack_jobs = ["lint", "type", "test", "codeql"]

    for job_name in slack_jobs:
        steps = _iter_job_steps(workflow, job_name)
        slack_steps = [
            step
            for step in steps
            if step.get("uses") == "slackapi/slack-github-action@v1.26.0"
        ]
        assert slack_steps, f"job '{job_name}' must notify Slack on failure"
        slack_step = slack_steps[-1]
        assert (
            slack_step.get("if") == "failure()"
        ), f"job '{job_name}' Slack step must run only on failures"
        with_section = slack_step.get("with")
        assert isinstance(with_section, dict), "Slack step must define inputs"
        webhook = with_section.get("webhook-url")
        assert (
            isinstance(webhook, str) and "secrets.SLACK_CI_WEBHOOK_URL" in webhook
        ), "Slack step must reference the Slack webhook secret"
        payload = with_section.get("payload")
        assert (
            isinstance(payload, str) and job_name in payload
        ), "Slack payload must mention the job name"


def test_ci_workflow_has_weekly_pip_audit_job() -> None:
    workflow = _load_workflow()
    on_section = workflow.get("on")
    assert isinstance(on_section, dict), "workflow must define triggers"
    schedule = on_section.get("schedule")
    assert isinstance(schedule, list) and schedule, "workflow must define schedule"
    assert any(
        isinstance(entry, dict) and "cron" in entry for entry in schedule
    ), "workflow schedule must include cron expression"

    steps = _iter_job_steps(workflow, "pip-audit")
    run_commands = [step.get("run", "") for step in steps]
    assert any(
        isinstance(command, str) and "pip install pip-audit" in command
        for command in run_commands
    ), "pip-audit job must install pip-audit"
    assert any(
        isinstance(command, str) and command.strip().startswith("pip-audit")
        for command in run_commands
    ), "pip-audit job must execute pip-audit"
>>>>>>> b55d6174
<|MERGE_RESOLUTION|>--- conflicted
+++ resolved
@@ -2,183 +2,6 @@
 
 from pathlib import Path
 
-<<<<<<< HEAD
-try:
-    import yaml
-except ModuleNotFoundError:  # pragma: no cover - fallback for restricted environments
-    from typing import Any, List, Sequence, Tuple
-
-    def _strip_comment(line: str) -> str:
-        in_single = False
-        in_double = False
-        for index, char in enumerate(line):
-            if char == "'" and not in_double:
-                in_single = not in_single
-            elif char == '"' and not in_single:
-                in_double = not in_double
-            elif char == "#" and not in_single and not in_double:
-                return line[:index]
-        return line
-
-    def _tokenize(text: str) -> List[Tuple[int, str]]:
-        tokens: List[Tuple[int, str]] = []
-        for raw_line in text.splitlines():
-            without_comment = _strip_comment(raw_line.rstrip())
-            if not without_comment.strip():
-                continue
-            indent = len(without_comment) - len(without_comment.lstrip(" "))
-            tokens.append((indent, without_comment.strip()))
-        return tokens
-
-    def _parse_scalar(value: str) -> Any:
-        stripped = value.strip()
-        if stripped == "{}":
-            return {}
-        if stripped == "[]":
-            return []
-        if stripped.startswith('"') and stripped.endswith('"'):
-            return stripped[1:-1]
-        if stripped.startswith("'") and stripped.endswith("'"):
-            return stripped[1:-1]
-        if stripped in {"true", "True"}:
-            return True
-        if stripped in {"false", "False"}:
-            return False
-        return stripped
-
-    def _split_key_value(content: str) -> Tuple[str, str, bool]:
-        if ": " in content:
-            key, value = content.split(": ", 1)
-            return key.strip(), value, True
-        if content.endswith(":"):
-            return content[:-1].strip(), "", False
-        return content.strip(), "", False
-
-    def _parse_block(tokens: Sequence[Tuple[int, str]], index: int, indent: int) -> Tuple[Any, int]:
-        result: Any = None
-        position = index
-        while position < len(tokens):
-            current_indent, content = tokens[position]
-            if current_indent < indent:
-                break
-            if current_indent > indent:
-                child, position = _parse_block(tokens, position, current_indent)
-                if result is None:
-                    result = child
-                elif isinstance(result, list):
-                    result.append(child)
-                else:
-                    raise ValueError("Unexpected indentation")
-                continue
-            if content.startswith("- "):
-                if result is None:
-                    result = []
-                elif not isinstance(result, list):
-                    break
-                item_content = content[2:].strip()
-                position += 1
-                if not item_content:
-                    child, position = _parse_block(tokens, position, indent + 2)
-                    result.append(child)
-                    continue
-                key, value_text, has_value = _split_key_value(item_content)
-                if not has_value and not item_content.endswith(":" ):
-                    result.append(_parse_scalar(item_content))
-                    continue
-                if not has_value:
-                    child, position = _parse_block(tokens, position, indent + 2)
-                    result.append({key: child})
-                    continue
-                scalar = _parse_scalar(value_text)
-                if position < len(tokens) and tokens[position][0] >= indent + 2:
-                    child, position = _parse_block(tokens, position, indent + 2)
-                    if isinstance(child, dict):
-                        merged = {key: scalar}
-                        merged.update(child)
-                        result.append(merged)
-                        continue
-                    if child is not None:
-                        result.append({key: child})
-                        continue
-                result.append({key: scalar})
-                continue
-            key, value_text, has_value = _split_key_value(content)
-            position += 1
-            if has_value:
-                scalar = _parse_scalar(value_text)
-                if position < len(tokens) and tokens[position][0] >= indent + 2:
-                    child, new_position = _parse_block(tokens, position, indent + 2)
-                    if child is not None:
-                        scalar = child
-                        position = new_position
-                if result is None:
-                    result = {}
-                result[key] = scalar
-            else:
-                child, position = _parse_block(tokens, position, indent + 2)
-                if result is None:
-                    result = {}
-                result[key] = child
-        return result, position
-
-    class _MiniYAML:
-        @staticmethod
-        def safe_load(text: str) -> Any:
-            tokens = _tokenize(text)
-            if not tokens:
-                return {}
-            parsed, _ = _parse_block(tokens, 0, 0)
-            return parsed
-
-    yaml = _MiniYAML()
-
-
-WORKFLOW_PATH = Path(".github/workflows/ci.yml")
-
-
-def _load_workflow() -> dict:
-    with WORKFLOW_PATH.open("r", encoding="utf-8") as fp:
-        return yaml.safe_load(fp.read())
-
-
-def test_slack_notification_step_exists() -> None:
-    workflow = _load_workflow()
-    jobs = workflow.get("jobs", {})
-
-    slack_step_present = False
-    for job in jobs.values():
-        for step in job.get("steps", []):
-            if "if" not in step or "failure()" not in str(step["if"]):
-                continue
-            env = step.get("env", {})
-            values = list(env.values())
-            run_value = step.get("run", "")
-            has_secret = any("secrets.SLACK_WEBHOOK_URL" in str(value) for value in values)
-            has_secret = has_secret or "secrets.SLACK_WEBHOOK_URL" in str(run_value)
-            if has_secret:
-                slack_step_present = True
-                break
-        if slack_step_present:
-            break
-
-    assert slack_step_present, "Slack notification step with failure() and webhook secret is required"
-
-
-def test_security_job_runs_weekly_with_pip_audit() -> None:
-    workflow = _load_workflow()
-
-    schedule = workflow.get("on", {}).get("schedule", [])
-    assert schedule, "A weekly schedule trigger must be configured"
-    cron_expressions = [entry.get("cron", "") for entry in schedule]
-    assert any(expression for expression in cron_expressions), "Schedule trigger must define at least one cron expression"
-
-    jobs = workflow.get("jobs", {})
-    security_job = jobs.get("security")
-    assert security_job is not None, "Security job must be defined"
-
-    steps = security_job.get("steps", [])
-    assert any("pip-audit" in str(step.get("run", "")) for step in steps), "Security job must run pip-audit"
-=======
 import pytest
 
 yaml = pytest.importorskip("yaml")
@@ -270,5 +93,4 @@
     assert any(
         isinstance(command, str) and command.strip().startswith("pip-audit")
         for command in run_commands
-    ), "pip-audit job must execute pip-audit"
->>>>>>> b55d6174
+    ), "pip-audit job must execute pip-audit"
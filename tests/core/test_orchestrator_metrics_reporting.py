from __future__ import annotations

import asyncio

from llm_generic_bot.core.cooldown import CooldownGate
from llm_generic_bot.core.dedupe import NearDuplicateFilter
from llm_generic_bot.core.orchestrator import Orchestrator, PermitDecision
from llm_generic_bot.infra import metrics
from llm_generic_bot.infra.metrics import MetricsService


class _InstrumentedSender:
    async def send(self, text: str, channel: str | None = None, *, job: str) -> None:
        if job == "failure-job":
            raise RuntimeError("boom")
        return None


def _permit(_: str, __: str | None, job: str) -> PermitDecision:
    if job == "denied-job":
        return PermitDecision(False, reason="policy", retryable=False, job=job)
    return PermitDecision.allowed(job)


def test_orchestrator_reports_metrics_via_global_aggregator() -> None:
    metrics.reset_for_test()
    service = MetricsService()

    async def run() -> None:
        orchestrator = Orchestrator(
            sender=_InstrumentedSender(),
            cooldown=CooldownGate(
                window_sec=1,
                mult_min=1.0,
                mult_max=1.0,
                k_rate=0.0,
                k_time=0.0,
                k_eng=0.0,
            ),
            dedupe=NearDuplicateFilter(),
            permit=_permit,
            metrics=service,
            platform="slack",
        )
        try:
            await orchestrator.enqueue(
                "success", job="success-job", platform="slack", channel="general"
            )
            await orchestrator.enqueue(
                "failure", job="failure-job", platform="slack", channel="general"
            )
            await orchestrator.enqueue(
                "denied", job="denied-job", platform="slack", channel="general"
            )
            await orchestrator.flush()
        finally:
            await orchestrator.close()

    asyncio.run(run())

    snapshot = metrics.weekly_snapshot()

    success_job = snapshot["success_rate"]["success-job"]
    assert success_job["success"] == 1
    assert success_job["failure"] == 0

    failure_job = snapshot["success_rate"]["failure-job"]
    assert failure_job["failure"] == 1
    assert failure_job["success"] == 0

    assert any(
        denial["job"] == "denied-job" and denial["reason"] == "policy"
        for denial in snapshot["permit_denials"]
    )


def test_orchestrator_records_single_send_duration_series() -> None:
    metrics.reset_for_test()
    service = MetricsService()

    async def run() -> None:
        orchestrator = Orchestrator(
            sender=_InstrumentedSender(),
            cooldown=CooldownGate(
                window_sec=1,
                mult_min=1.0,
                mult_max=1.0,
                k_rate=0.0,
                k_time=0.0,
                k_eng=0.0,
            ),
            dedupe=NearDuplicateFilter(),
            permit=_permit,
            metrics=service,
            platform="slack",
        )
        try:
            await orchestrator.enqueue(
                "success", job="success-job", platform="slack", channel="general"
            )
            await orchestrator.flush()
            snapshot = await orchestrator.weekly_snapshot()
        finally:
            await orchestrator.close()
        send_observations = snapshot.observations.get("send.duration", {})
        assert len(send_observations) == 1
        (tags, observation), = send_observations.items()
        assert dict(tags)["unit"] == "seconds"
        assert observation.count == 1

    asyncio.run(run())


def test_orchestrator_disables_metrics_backend_when_metrics_none() -> None:
    metrics.reset_for_test()
    service = MetricsService()

    async def run() -> None:
        orchestrator_with_metrics = Orchestrator(
            sender=_InstrumentedSender(),
            cooldown=CooldownGate(
                window_sec=1,
                mult_min=1.0,
                mult_max=1.0,
                k_rate=0.0,
                k_time=0.0,
                k_eng=0.0,
            ),
            dedupe=NearDuplicateFilter(),
            permit=_permit,
            metrics=service,
            platform="slack",
        )
        try:
            await orchestrator_with_metrics.enqueue(
                "success-1", job="success-job", platform="slack", channel="general"
            )
            await orchestrator_with_metrics.flush()
        finally:
            await orchestrator_with_metrics.close()

        orchestrator_without_metrics = Orchestrator(
            sender=_InstrumentedSender(),
            cooldown=CooldownGate(
                window_sec=1,
                mult_min=1.0,
                mult_max=1.0,
                k_rate=0.0,
                k_time=0.0,
                k_eng=0.0,
            ),
            dedupe=NearDuplicateFilter(),
            permit=_permit,
            metrics=None,
            platform="slack",
        )
        try:
            await orchestrator_without_metrics.enqueue(
                "success-2", job="success-job", platform="slack", channel="general"
            )
            await orchestrator_without_metrics.flush()
        finally:
            await orchestrator_without_metrics.close()

    asyncio.run(run())

    snapshot = metrics.weekly_snapshot()
    success_job = snapshot["success_rate"]["success-job"]
<<<<<<< HEAD
    assert success_job["success"] == 1
=======
    assert success_job["success"] == 1
    assert not metrics._AGGREGATOR.backend_configured
>>>>>>> c540380d
<|MERGE_RESOLUTION|>--- conflicted
+++ resolved
@@ -166,9 +166,4 @@
 
     snapshot = metrics.weekly_snapshot()
     success_job = snapshot["success_rate"]["success-job"]
-<<<<<<< HEAD
-    assert success_job["success"] == 1
-=======
-    assert success_job["success"] == 1
-    assert not metrics._AGGREGATOR.backend_configured
->>>>>>> c540380d
+    assert success_job["success"] == 1
from __future__ import annotations

from tests.core.quota_gate.test_basic_allow import *  # noqa: F401,F403
from tests.core.quota_gate.test_denial_metrics import *  # noqa: F401,F403
from tests.core.quota_gate.test_multitier import *  # noqa: F401,F403
from tests.core.quota_gate.test_reevaluation import *  # noqa: F401,F403
from tests.core.quota_gate.test_window_reset import *  # noqa: F401,F403

<<<<<<< HEAD
from llm_generic_bot.config.quotas import PerChannelQuotaConfig
from llm_generic_bot.core.arbiter import LEGACY_PERMIT_GATE_REFACTOR_CHECKLIST
from llm_generic_bot.core.arbiter.gate import PermitGate
from llm_generic_bot.core.arbiter.models import (
    PermitDecision,
    PermitGateConfig,
    PermitGateHooks,
    PermitQuotaLevel,
    PermitReevaluationOutcome,
    PermitRejectionContext,
)


class DummyMetrics:
    def __init__(self) -> None:
        self.calls: list[tuple[str, dict[str, str]]] = []

    def increment(self, name: str, tags: dict[str, str]) -> None:
        self.calls.append((name, tags))


@dataclass(frozen=True)
class _FakeQuotaTier:
    code: str
    limit: int
    window_minutes: int
    message: str
    retryable: bool
    reevaluation: str

    @property
    def window_seconds(self) -> int:
        return self.window_minutes * 60


@dataclass(frozen=True)
class _FakeQuotaConfig:
    tiers: tuple[_FakeQuotaTier, ...]

def test_quota_permit_allows_within_limits() -> None:
    metrics = DummyMetrics()
    now = [0.0]

    def time_fn() -> float:
        return now[0]

    gate = PermitGate(
        per_channel=PerChannelQuotaConfig(day=5, window_minutes=1, burst_limit=3),
        metrics=metrics.increment,
        logger=logging.getLogger("test"),
        time_fn=time_fn,
    )

    decision = gate.permit("discord", "general")
    assert isinstance(decision, PermitDecision)
    assert decision.allowed is True
    assert decision.reason is None
    assert decision.retryable is True
    assert decision.reevaluation is None
    assert metrics.calls == []


def test_quota_denial_records_metrics_and_logs(caplog: pytest.LogCaptureFixture) -> None:
    metrics = DummyMetrics()
    current = [0.0]

    def time_fn() -> float:
        return current[0]

    gate = PermitGate(
        per_channel=PerChannelQuotaConfig(day=2, window_minutes=10, burst_limit=5),
        metrics=metrics.increment,
        logger=logging.getLogger("quota"),
        time_fn=time_fn,
    )

    caplog.set_level(logging.WARNING)

    assert gate.permit("discord", "ch").allowed is True
    current[0] += 1
    assert gate.permit("discord", "ch").allowed is True
    current[0] += 1

    decision = gate.permit("discord", "ch")
    assert decision.allowed is False
    assert decision.retryable is False
    assert decision.reason is not None and "daily" in decision.reason

    assert len(metrics.calls) == 1
    name, tags = metrics.calls[0]
    assert name == "quota_denied"
    assert tags["platform"] == "discord"
    assert tags["channel"] == "ch"
    assert tags["code"] == "daily_limit"
    assert tags["level"] == "per_channel"
    assert tags["retryable"] == "false"
    assert tags["window_sec"] == str(86400)
    assert tags["reeval_reason"] == "daily limit reached"
    assert "daily limit" in caplog.text
    assert "per_channel" in caplog.text


def test_quota_reset_after_window() -> None:
    metrics = DummyMetrics()
    current = [0.0]

    def time_fn() -> float:
        return current[0]

    gate = PermitGate(
        per_channel=PerChannelQuotaConfig(day=10, window_minutes=1, burst_limit=2),
        metrics=metrics.increment,
        logger=logging.getLogger("quota"),
        time_fn=time_fn,
    )

    assert gate.permit("discord", "reset").allowed is True
    current[0] += 1
    assert gate.permit("discord", "reset").allowed is True
    current[0] += 1

    denied = gate.permit("discord", "reset")
    assert denied.allowed is False
    assert denied.retryable is True
    assert denied.reason is not None and "burst" in denied.reason
    assert denied.reevaluation is None

    current[0] += 61
    allowed_again = gate.permit("discord", "reset")
    assert allowed_again.allowed is True
    assert allowed_again.reason is None
    assert allowed_again.retryable is True

    assert len(metrics.calls) == 1
    assert metrics.calls[0][1]["code"] == "burst_limit"


@pytest.mark.parametrize(
    (
        "attempt_times",
        "expected_reason",
        "expected_code",
        "expected_retryable",
        "expected_reevaluation",
    ),
    (
        (
            (0.0, 10.0, 20.0),
            "first tier reached",
            "burst_tier1",
            True,
            "tier1",
        ),
        (
            (0.0, 61.0, 122.0, 183.0),
            "second tier reached",
            "burst_tier2",
            False,
            "tier2",
        ),
    ),
)
def test_quota_hierarchical_denials_record_metrics(
    attempt_times: tuple[float, ...],
    expected_reason: str,
    expected_code: str,
    expected_retryable: bool,
    expected_reevaluation: str,
) -> None:
    metrics = DummyMetrics()
    current = [0.0]

    def time_fn() -> float:
        return current[0]

    tiers = (
        _FakeQuotaTier(
            code="burst_tier1",
            limit=2,
            window_minutes=1,
            message="first tier reached",
            retryable=True,
            reevaluation="tier1",
        ),
        _FakeQuotaTier(
            code="burst_tier2",
            limit=3,
            window_minutes=5,
            message="second tier reached",
            retryable=False,
            reevaluation="tier2",
        ),
    )
    gate = PermitGate(
        per_channel=_FakeQuotaConfig(tiers=tiers),
        metrics=metrics.increment,
        logger=logging.getLogger("quota"),
        time_fn=time_fn,
    )

    for ts in attempt_times[:-1]:
        current[0] = ts
        decision = gate.permit("discord", "tiered")
        assert decision.allowed is True

    current[0] = attempt_times[-1]
    denial = gate.permit("discord", "tiered")
    assert denial.allowed is False
    assert denial.reason == expected_reason
    assert denial.retryable is expected_retryable

    name, tags = metrics.calls[-1]
    assert name == "quota_denied"
    assert tags["platform"] == "discord"
    assert tags["channel"] == "tiered"
    assert tags["code"] == expected_code
    assert tags["reevaluation"] == expected_reevaluation
    assert tags["level"] == "per_channel"
    assert tags["retryable"] == ("true" if expected_retryable else "false")


def test_quota_permit_deny_sets_reevaluation_on_repeated_calls() -> None:
    metrics = DummyMetrics()
    current = [0.0]

    def time_fn() -> float:
        return current[0]

    tiers = (
        _FakeQuotaTier(
            code="burst_once",
            limit=1,
            window_minutes=10,
            message="burst limit reached",
            retryable=True,
            reevaluation="burst_reeval",
        ),
    )

    gate = PermitGate(
        per_channel=_FakeQuotaConfig(tiers=tiers),
        metrics=metrics.increment,
        logger=logging.getLogger("quota"),
        time_fn=time_fn,
    )

    first = gate.permit("discord", "permits")
    assert first.allowed is True
    assert first.reevaluation is None

    current[0] += 1
    denial = gate.permit("discord", "permits")
    assert denial.allowed is False
    assert denial.reevaluation == "burst_reeval"

    current[0] += 1
    repeat_denial = gate.permit("discord", "permits")
    assert repeat_denial.allowed is False
    assert repeat_denial.reevaluation == "burst_reeval"


def test_quota_multilayer_tiers_respect_windows_and_retryable() -> None:
    metrics = DummyMetrics()
    current = [0.0]

    def time_fn() -> float:
        return current[0]

    channel_tiers = (
        _FakeQuotaTier(
            code="channel_burst",
            limit=1,
            window_minutes=1,
            message="channel burst reached",
            retryable=True,
            reevaluation="channel",
        ),
    )
    platform_tiers = (
        _FakeQuotaTier(
            code="platform_daily",
            limit=2,
            window_minutes=3,
            message="platform limit reached",
            retryable=False,
            reevaluation="platform",
        ),
    )

    gate = PermitGate(
        per_channel=_FakeQuotaConfig(tiers=channel_tiers),
        metrics=metrics.increment,
        logger=logging.getLogger("quota"),
        time_fn=time_fn,
        config=PermitGateConfig(
            levels=(
                PermitQuotaLevel(name="per_channel", quota=_FakeQuotaConfig(tiers=channel_tiers)),
                PermitQuotaLevel(name="per_platform", quota=_FakeQuotaConfig(tiers=platform_tiers)),
            )
        ),
    )

    first = gate.permit("discord", "ml")
    assert first.allowed is True

    current[0] += 10.0
    channel_denial = gate.permit("discord", "ml")
    assert channel_denial.allowed is False
    assert channel_denial.reason == "channel burst reached"
    assert channel_denial.retryable is True
    assert channel_denial.retry_after == pytest.approx(50.0)

    current[0] += 55.0
    second = gate.permit("discord", "ml")
    assert second.allowed is True

    current[0] += 61.0
    third_denial = gate.permit("discord", "ml")
    assert third_denial.allowed is False
    assert third_denial.reason == "platform limit reached"
    assert third_denial.retryable is False
    assert third_denial.retry_after == pytest.approx(54.0)

    assert metrics.calls[-1][1]["code"] == "platform_daily"
    assert metrics.calls[-1][1]["level"] == "per_platform"


def test_legacy_module_reexports_permit_gate_components() -> None:
    from llm_generic_bot.core import arbiter as legacy_arbiter
    from llm_generic_bot.core.arbiter.gate import PermitGate as GatePermitGate
    from llm_generic_bot.core.arbiter.models import (
        PermitDecision as ModelsPermitDecision,
        PermitGateConfig as ModelsPermitGateConfig,
    )

    assert legacy_arbiter.PermitGate is GatePermitGate
    assert legacy_arbiter.PermitDecision is ModelsPermitDecision
    assert legacy_arbiter.PermitGateConfig is ModelsPermitGateConfig
    checklist = LEGACY_PERMIT_GATE_REFACTOR_CHECKLIST
    assert any("呼び出しサイト" in item for item in checklist)
=======
LEGACY_QUOTA_GATE_TEST_CHECKLIST = (
    "Confirm all quota gate tests run exclusively from tests/core/quota_gate/.",
    "Update imports to point to new modules and delete this shim.",
)

__all__ = ["LEGACY_QUOTA_GATE_TEST_CHECKLIST"]
>>>>>>> f7409eb1
<|MERGE_RESOLUTION|>--- conflicted
+++ resolved
@@ -6,7 +6,6 @@
 from tests.core.quota_gate.test_reevaluation import *  # noqa: F401,F403
 from tests.core.quota_gate.test_window_reset import *  # noqa: F401,F403
 
-<<<<<<< HEAD
 from llm_generic_bot.config.quotas import PerChannelQuotaConfig
 from llm_generic_bot.core.arbiter import LEGACY_PERMIT_GATE_REFACTOR_CHECKLIST
 from llm_generic_bot.core.arbiter.gate import PermitGate
@@ -346,12 +345,4 @@
     assert legacy_arbiter.PermitDecision is ModelsPermitDecision
     assert legacy_arbiter.PermitGateConfig is ModelsPermitGateConfig
     checklist = LEGACY_PERMIT_GATE_REFACTOR_CHECKLIST
-    assert any("呼び出しサイト" in item for item in checklist)
-=======
-LEGACY_QUOTA_GATE_TEST_CHECKLIST = (
-    "Confirm all quota gate tests run exclusively from tests/core/quota_gate/.",
-    "Update imports to point to new modules and delete this shim.",
-)
-
-__all__ = ["LEGACY_QUOTA_GATE_TEST_CHECKLIST"]
->>>>>>> f7409eb1
+    assert any("呼び出しサイト" in item for item in checklist)
--- conflicted
+++ resolved
@@ -141,7 +141,6 @@
     assert metrics.calls[0][1]["code"] == "burst_limit"
 
 
-<<<<<<< HEAD
 @pytest.mark.parametrize(
     (
         "attempt_times",
@@ -216,85 +215,12 @@
     assert denial.reason == expected_reason
     assert denial.retryable is expected_retryable
 
-=======
-def test_quota_multilevel_and_hooks(caplog: pytest.LogCaptureFixture) -> None:
-    metrics = DummyMetrics()
-    now = [0.0]
-
-    def time_fn() -> float:
-        return now[0]
-
-    hook_calls: list[PermitRejectionContext] = []
-
-    def on_rejection(context: PermitRejectionContext) -> PermitReevaluationOutcome:
-        hook_calls.append(context)
-        assert context.level == "platform"
-        assert context.code == "burst_limit"
-        return PermitReevaluationOutcome(
-            level=context.level,
-            reason="queued",
-            retry_after=15.0,
-            allowed=False,
-        )
-
-    config = PermitGateConfig(
-        levels=(
-            PermitQuotaLevel(
-                name="per_channel",
-                quota=PerChannelQuotaConfig(day=10, window_minutes=1, burst_limit=5),
-            ),
-            PermitQuotaLevel(
-                name="platform",
-                quota=PerChannelQuotaConfig(day=10, window_minutes=1, burst_limit=1),
-                key_fn=lambda platform, _channel, _job: (platform or "-", "-"),
-            ),
-        ),
-        hooks=PermitGateHooks(on_rejection=on_rejection),
-    )
-
-    gate = PermitGate(
-        per_channel=PerChannelQuotaConfig(day=10, window_minutes=1, burst_limit=5),
-        metrics=metrics.increment,
-        logger=logging.getLogger("quota"),
-        time_fn=time_fn,
-        config=config,
-    )
-
-    assert gate.permit("discord", "alpha").allowed is True
-    now[0] += 1
-    caplog.set_level(logging.WARNING)
-
-    denied = gate.permit("discord", "beta", job="news")
-    assert denied.allowed is False
-    assert denied.retryable is True
-    assert denied.reason == "burst limit reached"
-    assert denied.reevaluation is not None
-    assert denied.reevaluation.level == "platform"
-    assert denied.reevaluation.reason == "queued"
-    assert denied.reevaluation.retry_after == pytest.approx(15.0)
-    assert denied.reevaluation.allowed is False
-
-    assert hook_calls
-    context = hook_calls[0]
-    assert context.job == "news"
->>>>>>> 2e8556ba
     assert metrics.calls[-1] == (
         "quota_denied",
         {
             "platform": "discord",
-<<<<<<< HEAD
             "channel": "tiered",
             "code": expected_code,
             "reevaluation": expected_reevaluation,
         },
-    )
-=======
-            "channel": "beta",
-            "code": "burst_limit",
-            "level": "platform",
-            "reeval_reason": "queued",
-        },
-    )
-    assert "platform" in caplog.text
-    assert "queued" in caplog.text
->>>>>>> 2e8556ba
+    )
--- conflicted
+++ resolved
@@ -127,7 +127,6 @@
     queue.push("min", priority=1, job="daily", created_at=base)
     await scheduler.dispatch_ready_batches(base)
 
-<<<<<<< HEAD
     queue.push("first", priority=2, job="job-a", created_at=base, channel="permit")
     await scheduler.dispatch_ready_batches(base)
 
@@ -138,43 +137,4 @@
     assert jitter_calls == [(5, 10), (5, 10)]
     assert list(clash_flags) == [True, True]
     assert sender.sent == ["permit:first", "permit:second"]
-    assert sender.jobs == ["job-a", "job-b"]
-=======
-    queue.push("max", priority=1, job="daily", created_at=base)
-    await scheduler.dispatch_ready_batches(base)
-
-    assert list(observed_ranges) == [(10, 40), (10, 40)]
-    assert list(delays) == [10.0, 40.0]
-    assert sender.sent == ["min", "max"]
-
-
-async def test_scheduler_preserves_job_with_jitter(monkeypatch: pytest.MonkeyPatch) -> None:
-    sender = StubSender()
-    queue = CoalesceQueue(window_seconds=0.0, threshold=5)
-    delays: deque[float] = deque()
-
-    async def fake_sleep(duration: float) -> None:
-        delays.append(duration)
-
-    def fake_next_slot(ts: float, clash: bool, jitter_range: tuple[int, int]) -> float:
-        return ts + 15.0
-
-    monkeypatch.setattr("llm_generic_bot.core.scheduler.next_slot", fake_next_slot)
-
-    scheduler = Scheduler(
-        tz="UTC",
-        sender=sender,
-        queue=queue,
-        jitter_enabled=True,
-        jitter_range=(10, 40),
-        sleep=fake_sleep,
-    )
-
-    base = 3000.0
-    queue.push("payload", priority=1, job="important", created_at=base)
-    await scheduler.dispatch_ready_batches(base)
-
-    assert list(delays) == [15.0]
-    assert sender.sent == ["payload"]
-    assert sender.jobs == ["important"]
->>>>>>> dbab78c7
+    assert sender.jobs == ["job-a", "job-b"]
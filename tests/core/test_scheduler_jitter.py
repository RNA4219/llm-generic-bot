--- conflicted
+++ resolved
@@ -100,7 +100,6 @@
     async def fake_sleep(duration: float) -> None:
         delays.append(duration)
 
-<<<<<<< HEAD
     jitter_calls: List[tuple[int, int]] = []
     clash_flags: deque[bool] = deque()
     jitter_values = deque([0.0, 5.0, 10.0])
@@ -110,19 +109,6 @@
         clash_flags.append(clash)
         offset = jitter_values.popleft()
         return ts + offset
-=======
-    jitter_values = deque([10.0, 40.0])
-    observed_ranges: deque[tuple[int, int]] = deque()
-
-    def fake_next_slot(
-        ts: float,
-        clash: bool,
-        jitter_range: tuple[int, int] = (60, 180),
-    ) -> float:
-        observed_ranges.append(jitter_range)
-        delta = jitter_values.popleft()
-        return ts + delta
->>>>>>> ecbc6ff9
 
     monkeypatch.setattr("llm_generic_bot.core.scheduler.next_slot", fake_next_slot)
 
@@ -139,7 +125,6 @@
     queue.push("min", priority=1, job="daily", created_at=base)
     await scheduler.dispatch_ready_batches(base)
 
-<<<<<<< HEAD
     queue.push("first", priority=2, job="job-a", created_at=base, channel="permit")
     await scheduler.dispatch_ready_batches(base)
 
@@ -150,43 +135,4 @@
     assert jitter_calls == [(5, 10), (5, 10), (5, 10)]
     assert list(clash_flags) == [False, True, True]
     assert sender.sent == ["min", "permit:first", "permit:second"]
-    assert sender.jobs == ["daily", "job-a", "job-b"]
-=======
-    queue.push("max", priority=1, job="daily", created_at=base)
-    await scheduler.dispatch_ready_batches(base)
-
-    assert list(observed_ranges) == [(10, 40), (10, 40)]
-    assert list(delays) == [10.0, 40.0]
-    assert sender.sent == ["min", "max"]
-
-
-async def test_scheduler_preserves_job_with_jitter(monkeypatch: pytest.MonkeyPatch) -> None:
-    sender = StubSender()
-    queue = CoalesceQueue(window_seconds=0.0, threshold=5)
-    delays: deque[float] = deque()
-
-    async def fake_sleep(duration: float) -> None:
-        delays.append(duration)
-
-    def fake_next_slot(ts: float, clash: bool, jitter_range: tuple[int, int]) -> float:
-        return ts + 15.0
-
-    monkeypatch.setattr("llm_generic_bot.core.scheduler.next_slot", fake_next_slot)
-
-    scheduler = Scheduler(
-        tz="UTC",
-        sender=sender,
-        queue=queue,
-        jitter_enabled=True,
-        jitter_range=(10, 40),
-        sleep=fake_sleep,
-    )
-
-    base = 3000.0
-    queue.push("payload", priority=1, job="important", created_at=base)
-    await scheduler.dispatch_ready_batches(base)
-
-    assert list(delays) == [15.0]
-    assert sender.sent == ["payload"]
-    assert sender.jobs == ["important"]
->>>>>>> ecbc6ff9
+    assert sender.jobs == ["daily", "job-a", "job-b"]
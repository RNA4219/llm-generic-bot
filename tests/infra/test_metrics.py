--- conflicted
+++ resolved
@@ -4,20 +4,11 @@
 from datetime import datetime, timedelta, timezone
 from typing import Callable, Iterator, Mapping
 
-<<<<<<< HEAD
 from llm_generic_bot.infra import collect_weekly_snapshot
-=======
-from llm_generic_bot.core.orchestrator import Orchestrator
-from llm_generic_bot.infra import make_metrics_recorder
->>>>>>> 8b15a948
 from llm_generic_bot.infra.metrics import (
     CounterSnapshot,
     ObservationSnapshot,
-<<<<<<< HEAD
     WeeklyMetricsSnapshot,
-=======
-    InMemoryMetricsService,
->>>>>>> 8b15a948
 )
 
 
@@ -68,123 +59,10 @@
     )
 
 
-<<<<<<< HEAD
 def test_collect_weekly_snapshot_returns_empty_snapshot() -> None:
     snapshot = asyncio.run(collect_weekly_snapshot(None))
 
     assert isinstance(snapshot, WeeklyMetricsSnapshot)
     assert snapshot.start == snapshot.end
     assert snapshot.counters == {}
-    assert snapshot.observations == {}
-=======
-class _DummyCooldownGate:
-    def note_post(self, platform: str, channel: str, job: str) -> None:  # noqa: D401
-        return None
-
-
-class _DummyDedupe:
-    def permit(self, text: str) -> bool:  # noqa: D401
-        return True
-
-
-class _DummySender:
-    def __init__(self) -> None:
-        self._behaviour: list[Exception | None] = []
-
-    def schedule(self, behaviour: Exception | None) -> None:
-        self._behaviour.append(behaviour)
-
-    async def send(self, text: str, channel: str | None, *, job: str) -> None:
-        outcome = self._behaviour.pop(0)
-        if outcome is not None:
-            raise outcome
-
-
-class _PermitDecision:
-    def __init__(
-        self,
-        *,
-        allowed: bool,
-        reason: str | None = None,
-        retryable: bool = True,
-        job: str | None = None,
-    ) -> None:
-        self.allowed = allowed
-        self.reason = reason
-        self.retryable = retryable
-        self.job = job
-
-
-class _PermitEvaluator:
-    def __init__(self, decisions: list[_PermitDecision]) -> None:
-        self._decisions = decisions
-
-    def __call__(self, platform: str, channel: str | None, job: str) -> _PermitDecision:
-        return self._decisions.pop(0)
-
-
-class _RecordingMetricsService(InMemoryMetricsService):
-    def __init__(self) -> None:
-        super().__init__()
-        self.events: list[tuple[str, Mapping[str, str] | None, Mapping[str, float] | None, Mapping[str, object] | None]] = []
-
-    def record_event(
-        self,
-        name: str,
-        *,
-        tags: Mapping[str, str] | None = None,
-        measurements: Mapping[str, float] | None = None,
-        metadata: Mapping[str, object] | None = None,
-    ) -> None:
-        self.events.append((name, tags, measurements, metadata))
-        super().record_event(
-            name,
-            tags=tags,
-            measurements=measurements,
-            metadata=metadata,
-        )
-
-
-def test_orchestrator_records_metrics_events() -> None:
-    async def _run() -> list[tuple[str, Mapping[str, str] | None, Mapping[str, float] | None, Mapping[str, object] | None]]:
-        metrics_service = _RecordingMetricsService()
-        sender = _DummySender()
-        sender.schedule(None)
-        sender.schedule(RuntimeError("boom"))
-
-        permit = _PermitEvaluator(
-            [
-                _PermitDecision(allowed=True, job="weather"),
-                _PermitDecision(allowed=True, job="weather"),
-                _PermitDecision(allowed=False, reason="blocked", retryable=False, job="weather"),
-            ]
-        )
-
-        orchestrator = Orchestrator(
-            sender=sender,
-            cooldown=_DummyCooldownGate(),
-            dedupe=_DummyDedupe(),
-            permit=permit,
-            metrics=metrics_service,
-            platform="slack",
-        )
-
-        try:
-            await orchestrator.send("ok", channel="alerts", job="weather")
-            await orchestrator.send("oops", channel="alerts", job="weather")
-            await orchestrator.send("deny", channel="alerts", job="weather")
-        finally:
-            await orchestrator.close()
-
-        return [event for event in metrics_service.events if event[3] is not None]
-
-    recorded = asyncio.run(_run())
-    assert [name for name, *_ in recorded] == [
-        "send.success",
-        "send.failure",
-        "send.denied",
-    ]
-    tags = [event[1] for event in recorded]
-    assert all(tagset and tagset.get("job") == "weather" for tagset in tags)
-    assert tags[0]["channel"] == "alerts"
->>>>>>> 8b15a948
+    assert snapshot.observations == {}
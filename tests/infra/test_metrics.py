--- conflicted
+++ resolved
@@ -4,7 +4,6 @@
 from datetime import datetime, timedelta, timezone
 from typing import Callable, Iterator, Mapping
 
-<<<<<<< HEAD
 import pytest
 
 from llm_generic_bot.infra.metrics import MetricsService, collect_weekly_snapshot, make_metrics_recorder
@@ -13,15 +12,6 @@
 @pytest.fixture
 def anyio_backend() -> str:
     return "asyncio"
-=======
-from llm_generic_bot.core.orchestrator import Orchestrator
-from llm_generic_bot.infra import make_metrics_recorder
-from llm_generic_bot.infra.metrics import (
-    CounterSnapshot,
-    ObservationSnapshot,
-    InMemoryMetricsService,
-)
->>>>>>> 82fbae33
 
 
 def _clock_from(iterator: Iterator[datetime]) -> Callable[[], datetime]:
@@ -83,7 +73,6 @@
     }
 
     key = (("job", "weather"), ("platform", "slack"))
-<<<<<<< HEAD
     tags_snapshot = snapshot["tags"]
     assert tags_snapshot["send.success"][key] == {"count": 1}
     assert tags_snapshot["send.latency"][key]["measurements"]["value"] == {
@@ -118,126 +107,4 @@
     recorder.observe("send.latency", 1.2, tags={"job": "beta"})
 
     snapshot = await collect_weekly_snapshot(service)
-    assert snapshot["jobs"]["beta"]["send.latency"]["measurements"]["value"]["avg"] == 1.2
-=======
-    assert snapshot.counters["send.success"][key] == CounterSnapshot(count=1)
-    assert snapshot.observations["send.latency"][key] == ObservationSnapshot(
-        count=1,
-        minimum=0.75,
-        maximum=0.75,
-        total=0.75,
-        average=0.75,
-    )
-
-
-class _DummyCooldownGate:
-    def note_post(self, platform: str, channel: str, job: str) -> None:  # noqa: D401
-        return None
-
-
-class _DummyDedupe:
-    def permit(self, text: str) -> bool:  # noqa: D401
-        return True
-
-
-class _DummySender:
-    def __init__(self) -> None:
-        self._behaviour: list[Exception | None] = []
-
-    def schedule(self, behaviour: Exception | None) -> None:
-        self._behaviour.append(behaviour)
-
-    async def send(self, text: str, channel: str | None, *, job: str) -> None:
-        outcome = self._behaviour.pop(0)
-        if outcome is not None:
-            raise outcome
-
-
-class _PermitDecision:
-    def __init__(
-        self,
-        *,
-        allowed: bool,
-        reason: str | None = None,
-        retryable: bool = True,
-        job: str | None = None,
-    ) -> None:
-        self.allowed = allowed
-        self.reason = reason
-        self.retryable = retryable
-        self.job = job
-
-
-class _PermitEvaluator:
-    def __init__(self, decisions: list[_PermitDecision]) -> None:
-        self._decisions = decisions
-
-    def __call__(self, platform: str, channel: str | None, job: str) -> _PermitDecision:
-        return self._decisions.pop(0)
-
-
-class _RecordingMetricsService(InMemoryMetricsService):
-    def __init__(self) -> None:
-        super().__init__()
-        self.events: list[tuple[str, Mapping[str, str] | None, Mapping[str, float] | None, Mapping[str, object] | None]] = []
-
-    def record_event(
-        self,
-        name: str,
-        *,
-        tags: Mapping[str, str] | None = None,
-        measurements: Mapping[str, float] | None = None,
-        metadata: Mapping[str, object] | None = None,
-    ) -> None:
-        self.events.append((name, tags, measurements, metadata))
-        super().record_event(
-            name,
-            tags=tags,
-            measurements=measurements,
-            metadata=metadata,
-        )
-
-
-def test_orchestrator_records_metrics_events() -> None:
-    async def _run() -> list[tuple[str, Mapping[str, str] | None, Mapping[str, float] | None, Mapping[str, object] | None]]:
-        metrics_service = _RecordingMetricsService()
-        sender = _DummySender()
-        sender.schedule(None)
-        sender.schedule(RuntimeError("boom"))
-
-        permit = _PermitEvaluator(
-            [
-                _PermitDecision(allowed=True, job="weather"),
-                _PermitDecision(allowed=True, job="weather"),
-                _PermitDecision(allowed=False, reason="blocked", retryable=False, job="weather"),
-            ]
-        )
-
-        orchestrator = Orchestrator(
-            sender=sender,
-            cooldown=_DummyCooldownGate(),
-            dedupe=_DummyDedupe(),
-            permit=permit,
-            metrics=metrics_service,
-            platform="slack",
-        )
-
-        try:
-            await orchestrator.send("ok", channel="alerts", job="weather")
-            await orchestrator.send("oops", channel="alerts", job="weather")
-            await orchestrator.send("deny", channel="alerts", job="weather")
-        finally:
-            await orchestrator.close()
-
-        return [event for event in metrics_service.events if event[3] is not None]
-
-    recorded = asyncio.run(_run())
-    assert [name for name, *_ in recorded] == [
-        "send.success",
-        "send.failure",
-        "send.denied",
-    ]
-    tags = [event[1] for event in recorded]
-    assert all(tagset and tagset.get("job") == "weather" for tagset in tags)
-    assert tags[0]["channel"] == "alerts"
->>>>>>> 82fbae33
+    assert snapshot["jobs"]["beta"]["send.latency"]["measurements"]["value"]["avg"] == 1.2
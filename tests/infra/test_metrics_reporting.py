--- conflicted
+++ resolved
@@ -134,7 +134,6 @@
 
 
 @pytest.mark.anyio("asyncio")
-<<<<<<< HEAD
 async def test_metrics_configure_backend_accepts_metrics_service() -> None:
     service = metrics.InMemoryMetricsService()
     metrics.configure_backend(service)
@@ -170,36 +169,4 @@
     )
     assert recorder.increment_calls == [
         ("send.success", {"job": "edge", "platform": "web", "channel": "-"})
-    ]
-=======
-async def test_collect_weekly_snapshot_threshold_includes_boundary() -> None:
-    current = {"value": datetime(2025, 2, 10, tzinfo=timezone.utc)}
-
-    def clock() -> datetime:
-        return current["value"]
-
-    service = metrics.MetricsService(clock=clock)
-
-    current["value"] = current["value"] - timedelta(days=8)
-    service.increment("events", tags={"bucket": "too_old"})
-
-    current["value"] = current["value"] + timedelta(days=1)
-    service.increment("events", tags={"bucket": "boundary"})
-
-    current["value"] = current["value"] + timedelta(days=6)
-    service.increment("events", tags={"bucket": "fresh"})
-
-    current["value"] = datetime(2025, 2, 10, tzinfo=timezone.utc)
-    snapshot = await metrics.collect_weekly_snapshot(service)
-
-    boundary_tags = tuple(sorted({"bucket": "boundary"}.items()))
-    fresh_tags = tuple(sorted({"bucket": "fresh"}.items()))
-
-    assert snapshot.start == datetime(2025, 2, 3, tzinfo=timezone.utc)
-    assert snapshot.end == datetime(2025, 2, 10, tzinfo=timezone.utc)
-    assert "events" in snapshot.counters
-    counters = snapshot.counters["events"]
-    assert counters.get(boundary_tags) == metrics.CounterSnapshot(count=1)
-    assert counters.get(fresh_tags) == metrics.CounterSnapshot(count=1)
-    assert tuple(sorted({"bucket": "too_old"}.items())) not in counters
->>>>>>> fa4b59d2
+    ]
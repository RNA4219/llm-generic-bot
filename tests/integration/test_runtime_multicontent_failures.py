from __future__ import annotations

import json
import time
from datetime import datetime, timezone
from pathlib import Path
from types import SimpleNamespace
from typing import Any, Dict, Iterable

import pytest

from llm_generic_bot import main as main_module
from llm_generic_bot.config.quotas import PerChannelQuotaConfig
from llm_generic_bot.core.arbiter import (
    PermitGate,
    PermitGateConfig,
    PermitGateHooks,
    PermitQuotaLevel,
    PermitReevaluationOutcome,
    PermitRejectionContext,
)
from llm_generic_bot.core.orchestrator import PermitDecision
from llm_generic_bot.core.queue import CoalesceQueue
from llm_generic_bot.features.dm_digest import DigestLogEntry
from llm_generic_bot.features.news import NewsFeedItem, SummaryError
from llm_generic_bot.infra import metrics as metrics_module
from llm_generic_bot.infra.metrics import aggregator_state


async def _dispatch_twice_with_jitter(
    scheduler: Any,
    orchestrator: Any,
    *,
    base_ts: float,
    monkeypatch: pytest.MonkeyPatch,
) -> list[float]:
    delays: list[float] = []

    async def _fake_sleep(duration: float) -> None:
        delays.append(duration)

    def _fake_next_slot(
        ts: float, clash: bool, jitter_range: tuple[int, int] = (60, 180)
    ) -> float:
        return ts if not clash else ts + 5.0

    monkeypatch.setattr(scheduler, "_sleep", _fake_sleep)
    monkeypatch.setattr("llm_generic_bot.core.scheduler.next_slot", _fake_next_slot)

    _run_dispatch(scheduler, "first message", created_at=base_ts)
    await scheduler.dispatch_ready_batches(base_ts)

    _run_dispatch(scheduler, "second message", created_at=base_ts)
    await scheduler.dispatch_ready_batches(base_ts)

    await orchestrator.flush()
    return delays

pytestmark = pytest.mark.anyio("asyncio")


def _settings() -> Dict[str, Any]:
    settings: Dict[str, Any] = json.loads(Path("config/settings.example.json").read_text(encoding="utf-8"))
    for key in ("weather", "omikuji", "dm_digest", "report"):
        cfg = settings.get(key)
        if isinstance(cfg, dict):
            cfg["enabled"] = False
    news = settings["news"]
    news["schedule"] = "00:00"
    news["priority"] = 5
    settings["cooldown"]["window_sec"] = 60
    settings["profiles"]["discord"]["channel"] = "discord-news"
    return settings


def _run_dispatch(
    scheduler: Any,
    text: str,
    *,
    created_at: float,
    batch_id: str | None = None,
) -> None:
    job = scheduler._jobs[0]
    scheduler.queue.push(
        text,
        priority=job.priority,
        job=job.name,
        created_at=created_at,
        channel=job.channel,
        batch_id=batch_id,
    )


def _providers(items: Iterable[NewsFeedItem], summarize: Any) -> tuple[Any, Any]:
    async def _fetch(_url: str, *, limit: int | None = None) -> Iterable[NewsFeedItem]:
        del _url, limit
        return list(items)

    return SimpleNamespace(fetch=_fetch), SimpleNamespace(summarize=summarize)


@pytest.fixture
def anyio_backend() -> str:
    return "asyncio"


async def test_permit_denied_records_metrics(caplog: pytest.LogCaptureFixture) -> None:
    aggregator_state.reset_for_test()
    settings = _settings()
    queue = CoalesceQueue(window_seconds=0.0, threshold=1)

    async def _summarize(_item: NewsFeedItem, *, language: str = "ja") -> str:
        del _item, language
        return "summary"

    fetcher, summarizer = _providers([NewsFeedItem("t", "https://example.com")], _summarize)
    settings["news"]["feed_provider"] = fetcher
    settings["news"]["summary_provider"] = summarizer

    class _Deny:
        def permit(self, platform: str, channel: str | None, job: str) -> PermitDecision:
            del platform, channel
            return PermitDecision(allowed=False, reason="quota", retryable=False, job=f"{job}-denied")

    caplog.set_level("INFO", logger="llm_generic_bot.core.orchestrator")
    scheduler, orchestrator, jobs = main_module.setup_runtime(settings, queue=queue, permit_gate=_Deny())
    scheduler.jitter_enabled = False

    text = await jobs["news"]()
    assert text
    _run_dispatch(scheduler, text, created_at=0.0)
    await scheduler.dispatch_ready_batches()
    await orchestrator.flush()

    denied = [record for record in caplog.records if record.message == "permit_denied"]
    assert denied and denied[0].job == "news-denied"
    assert aggregator_state.weekly_snapshot()["permit_denials"] == [
        {"job": "news-denied", "platform": "discord", "channel": "discord-news", "reason": "quota", "retryable": "false"}
    ]
    await orchestrator.close()


async def test_permit_reevaluation_allows_after_delay(monkeypatch: pytest.MonkeyPatch) -> None:
    aggregator_state.reset_for_test()
    settings = _settings()
    queue = CoalesceQueue(window_seconds=0.0, threshold=1)
    settings["dedupe"]["enabled"] = False

    current_time = 1_000_000.0
    monkeypatch.setattr(time, "time", lambda: current_time)

    async def _summarize(_item: NewsFeedItem, *, language: str = "ja") -> str:
        del _item, language
        return "summary"

    fetcher, summarizer = _providers(
        [NewsFeedItem("reeval", "https://example.com", None)],
        _summarize,
    )
    settings["news"]["feed_provider"] = fetcher
    settings["news"]["summary_provider"] = summarizer

    quota = PerChannelQuotaConfig(day=2, window_minutes=1, burst_limit=1)
    reevaluation_state: dict[str, float | None] = {"after": None}

    def time_fn() -> float:
        return current_time

    def _on_rejection(ctx: PermitRejectionContext) -> PermitReevaluationOutcome:
        del ctx
        reevaluation_state["after"] = current_time + 61.0
        return PermitReevaluationOutcome(
            level="per_channel",
            reason="retry after cooldown",
            retry_after=61.0,
            allowed=None,
        )

    gate = PermitGate(
        per_channel=quota,
        time_fn=time_fn,
        config=PermitGateConfig(
            levels=(PermitQuotaLevel(name="per_channel", quota=quota),),
            hooks=PermitGateHooks(on_rejection=_on_rejection),
        ),
    )

    scheduler, orchestrator, jobs = main_module.setup_runtime(
        settings,
        queue=queue,
        permit_gate=gate,
    )
    scheduler.jitter_enabled = False

    text = await jobs["news"]()
    assert text
    _run_dispatch(scheduler, text, created_at=current_time)
    await scheduler.dispatch_ready_batches(current_time)
    await orchestrator.flush()

    _run_dispatch(scheduler, text, created_at=current_time)
    await scheduler.dispatch_ready_batches(current_time)
    await orchestrator.flush()

    after = reevaluation_state["after"]
    assert after is not None
    current_time = after + 1.0

    _run_dispatch(scheduler, text, created_at=current_time)
    await scheduler.dispatch_ready_batches(current_time)
    await orchestrator.flush()

    snapshot = aggregator_state.weekly_snapshot()
    assert snapshot["success_rate"]["news"] == {"success": 2, "failure": 0, "ratio": 1.0}
<<<<<<< HEAD


async def test_quota_multilayer_quota_retry(monkeypatch: pytest.MonkeyPatch) -> None:
    aggregator_state.reset_for_test()
    settings = _settings()
    queue = CoalesceQueue(window_seconds=0.0, threshold=1)
    settings["dedupe"]["enabled"] = False

    current_time = 1_000_000.0

    monkeypatch.setattr(time, "time", lambda: current_time)

    per_channel_quota = PerChannelQuotaConfig(day=5, window_minutes=1, burst_limit=1)
    per_platform_quota = PerChannelQuotaConfig(day=10, window_minutes=5, burst_limit=3)

    def time_fn() -> float:
        return current_time

    gate = PermitGate(
        per_channel=per_channel_quota,
        time_fn=time_fn,
        config=PermitGateConfig(
            levels=(
                PermitQuotaLevel(name="per_channel", quota=per_channel_quota),
                PermitQuotaLevel(name="per_platform", quota=per_platform_quota),
            )
        ),
    )

    assert gate.permit("discord", "discord-news", "news").allowed is True

    scheduler, orchestrator, jobs = main_module.setup_runtime(
        settings,
        queue=queue,
        permit_gate=gate,
    )
    scheduler.jitter_enabled = False

    send_calls: list[tuple[str, str | None, str | None]] = []

    async def _fake_send(text: str, channel: str | None, *, job: str | None = None) -> None:
        send_calls.append((text, channel, job))

    monkeypatch.setattr(orchestrator._sender, "send", _fake_send)

    text = await jobs["news"]()
    batch_id = "quota-multilayer"
    _run_dispatch(scheduler, text, created_at=current_time, batch_id=batch_id)
    await scheduler.dispatch_ready_batches(current_time)
    await orchestrator.flush()

    assert send_calls == []

    denial_snapshot = aggregator_state.weekly_snapshot()
    assert denial_snapshot["permit_denials"]
    denial_entry = denial_snapshot["permit_denials"][0]
    assert denial_entry["reason"] == "burst limit reached"
    assert denial_entry["retryable"] == "true"
    assert denial_entry["retry_after_sec"] == "60"
    assert denial_entry["level"] == "per_channel"

    current_time += 61.0

    _run_dispatch(scheduler, text, created_at=current_time, batch_id=batch_id)
    await scheduler.dispatch_ready_batches(current_time)
    await orchestrator.flush()

    assert len(send_calls) == 1

    snapshot = aggregator_state.weekly_snapshot()
    assert len(snapshot["permit_denials"]) == 1
    assert snapshot["success_rate"]["news"] == {"success": 1, "failure": 0, "ratio": 1.0}
    assert snapshot["permit_denials"] == [
        {
            "job": "news",
            "platform": "discord",
            "channel": "discord-news",
            "reason": "burst limit reached",
            "retryable": "true",
            "retry_after_sec": "60",
            "level": "per_channel",
        }
    ]
=======
>>>>>>> 4bb9b515


async def test_scheduler_jitter_thresholds_override_preserves_metrics(
    monkeypatch: pytest.MonkeyPatch,
) -> None:
    aggregator_state.reset_for_test()
    settings = _settings()
    scheduler_cfg = settings.setdefault("scheduler", {})
    scheduler_cfg["jitter_range_seconds"] = [7, 7]
    scheduler_cfg["queue"] = {"threshold": 1}

    calls: list[tuple[str, str | None, str]] = []

    class _PermitRecorder:
        def permit(self, platform: str, channel: str | None, job: str) -> PermitDecision:
            calls.append((platform, channel, job))
            return PermitDecision(allowed=True, reason=None, retryable=True, job=job)

    async def _summarize(_item: NewsFeedItem, *, language: str = "ja") -> str:
        del _item, language
        return "summary"

    fetcher, summarizer = _providers(
        [NewsFeedItem("custom", "https://example.com", None)],
        _summarize,
    )
    settings["news"]["feed_provider"] = fetcher
    settings["news"]["summary_provider"] = summarizer

    scheduler, orchestrator, jobs = main_module.setup_runtime(
        settings,
        permit_gate=_PermitRecorder(),
    )

    assert scheduler.jitter_range == (7, 7)
    assert getattr(scheduler.queue, "_threshold") == 1

    recorded_delay: list[float] = []
    jitter_calls: list[tuple[float, bool, tuple[int, int]]] = []

    async def _fake_sleep(duration: float) -> None:
        recorded_delay.append(duration)

    async def _fake_report_send_delay(
        *,
        job: str,
        platform: str,
        channel: str | None,
        delay_seconds: float,
    ) -> None:
        recorded_delay.append(delay_seconds)
        assert job == "news"
        assert platform == "discord"
        assert channel == "discord-news"

    def _fake_next_slot(
        ts: float, clash: bool, jitter_range: tuple[int, int] = (60, 180)
    ) -> float:
        jitter_calls.append((ts, clash, jitter_range))
        if not clash:
            return ts
        return ts + float(jitter_range[0])

    base_ts = 1_000_000.0
    monkeypatch.setattr(scheduler, "_sleep", _fake_sleep)
    monkeypatch.setattr("llm_generic_bot.core.scheduler.next_slot", _fake_next_slot)
    monkeypatch.setattr(metrics_module, "report_send_delay", _fake_report_send_delay)

    text = await jobs["news"]()
    assert text

    _run_dispatch(scheduler, text, created_at=base_ts)
    await scheduler.dispatch_ready_batches(base_ts)

    _run_dispatch(scheduler, text, created_at=base_ts)
    await scheduler.dispatch_ready_batches(base_ts)

    await orchestrator.flush()
    await orchestrator.close()

    assert recorded_delay == [0.0, pytest.approx(7.0), pytest.approx(7.0)]
    assert jitter_calls == [(base_ts, False, (7, 7)), (base_ts, True, (7, 7))]
    assert calls == [("discord", "discord-news", "news"), ("discord", "discord-news", "news")]


async def test_cooldown_resume_allows_retry(monkeypatch: pytest.MonkeyPatch) -> None:
    aggregator_state.reset_for_test()
    settings = _settings()
    queue = CoalesceQueue(window_seconds=0.0, threshold=1)

    current = 1_000_000.0
    monkeypatch.setattr(time, "time", lambda: current)

    async def _summarize(_item: NewsFeedItem, *, language: str = "ja") -> str:
        return f"summary-{language}"

    fetcher, summarizer = _providers([NewsFeedItem("title", "https://example.com", None)], _summarize)
    settings["news"]["feed_provider"] = fetcher
    settings["news"]["summary_provider"] = summarizer

    scheduler, orchestrator, jobs = main_module.setup_runtime(settings, queue=queue)
    scheduler.jitter_enabled = False
    orchestrator._cooldown.note_post("discord", "discord-news", "news")

    assert await jobs["news"]() is None
    current += settings["cooldown"]["window_sec"] + 1
    text = await jobs["news"]()
    assert text
    _run_dispatch(scheduler, text, created_at=current)
    await scheduler.dispatch_ready_batches(current)
    await orchestrator.flush()

    snapshot = aggregator_state.weekly_snapshot()
    assert snapshot["success_rate"]["news"] == {"success": 1, "failure": 0, "ratio": 1.0}
    await orchestrator.close()


async def test_summary_provider_retry_and_fallback(caplog: pytest.LogCaptureFixture) -> None:
    aggregator_state.reset_for_test()
    settings = _settings()
    queue = CoalesceQueue(window_seconds=0.0, threshold=1)

    attempts = {"value": 0}

    async def _summarize(_item: NewsFeedItem, *, language: str = "ja") -> str:
        del language
        attempts["value"] += 1
        if attempts["value"] == 1:
            raise SummaryError("temporary", retryable=True)
        raise SummaryError("fatal", retryable=False)

    fetcher, summarizer = _providers([NewsFeedItem("fallback", "https://example.com", None)], _summarize)
    settings["news"]["feed_provider"] = fetcher
    settings["news"]["summary_provider"] = summarizer
    caplog.set_level("WARNING", logger="llm_generic_bot.features.news")

    scheduler, orchestrator, jobs = main_module.setup_runtime(settings, queue=queue)
    scheduler.jitter_enabled = False

    text = await jobs["news"]()
    assert text
    _run_dispatch(scheduler, text, created_at=0.0)
    await scheduler.dispatch_ready_batches()
    await orchestrator.flush()

    retry = [r for r in caplog.records if r.message == "news_summary_retry"]
    fallback = [r for r in caplog.records if r.message == "news_summary_fallback"]
    assert len(retry) == 1 and retry[0].attempt == 1
    assert len(fallback) == 1 and fallback[0].reason == "fatal"
    assert aggregator_state.weekly_snapshot()["success_rate"]["news"] == {"success": 1, "failure": 0, "ratio": 1.0}
    await orchestrator.close()


async def test_dm_digest_permit_denied_records_metrics() -> None:
    aggregator_state.reset_for_test()
    settings = _settings()
    dm_cfg = settings["dm_digest"]
    dm_cfg["enabled"] = True
    dm_cfg["source_channel"] = "dm-source"
    dm_cfg["recipient_id"] = "recipient-1"

    entry = DigestLogEntry(
        timestamp=datetime(2024, 1, 2, 9, 0, tzinfo=timezone.utc),
        level="INFO",
        message="event happened",
    )

    async def _collect(channel: str, *, limit: int) -> Iterable[DigestLogEntry]:
        assert channel == "dm-source"
        assert limit == dm_cfg.get("max_events", 20)
        return [entry]

    async def _summarize(text: str, *, max_events: int | None = None) -> str:
        assert "event happened" in text
        assert max_events == dm_cfg.get("max_events", 20)
        return "summary"

    async def _send(*args: Any, **kwargs: Any) -> None:  # pragma: no cover - should not be called
        raise AssertionError("sender should not be invoked when permit denies")

    dm_cfg["log_provider"] = SimpleNamespace(collect=_collect)
    dm_cfg["summary_provider"] = SimpleNamespace(summarize=_summarize)
    dm_cfg["sender"] = SimpleNamespace(send=_send)

    queue = CoalesceQueue(window_seconds=0.0, threshold=1)

    def _deny(_platform: str, _channel: str | None, job: str) -> PermitDecision:
        return PermitDecision(allowed=False, reason="quota", retryable=False, job=f"{job}-denied")

    permit_gate = SimpleNamespace(permit=_deny)

    scheduler, orchestrator, jobs = main_module.setup_runtime(settings, queue=queue, permit_gate=permit_gate)
    scheduler.jitter_enabled = False

    result = await jobs["dm_digest"]()
    assert result is None

    snapshot = aggregator_state.weekly_snapshot()["permit_denials"]
    assert snapshot == [
        {
            "job": "dm_digest-denied",
            "platform": "discord_dm",
            "channel": "recipient-1",
            "reason": "quota",
            "retryable": "false",
        }
    ]

    await orchestrator.close()


async def test_jitter_delay_records_metrics(monkeypatch: pytest.MonkeyPatch) -> None:
    aggregator_state.reset_for_test()
    settings = _settings()
    queue = CoalesceQueue(window_seconds=1.0, threshold=1)

    async def _summarize(_item: NewsFeedItem, *, language: str = "ja") -> str:
        del _item, language
        return "summary"

    fetcher, summarizer = _providers(
        [NewsFeedItem("title", "https://example.com", None)],
        _summarize,
    )
    settings["news"]["feed_provider"] = fetcher
    settings["news"]["summary_provider"] = summarizer

    scheduler, orchestrator, jobs = main_module.setup_runtime(settings, queue=queue)
    scheduler.jitter_enabled = True
    scheduler.jitter_range = (3, 3)

    delays: list[float] = []

    async def _capture_sleep(duration: float) -> None:
        delays.append(duration)

    monkeypatch.setattr(scheduler, "_sleep", _capture_sleep, raising=False)
    scheduler._last_dispatch_ts = 1.0

    text = await jobs["news"]()
    assert text
    _run_dispatch(scheduler, text, created_at=0.0)

    await scheduler.dispatch_ready_batches(1.0)
    await orchestrator.flush()

    assert delays == [pytest.approx(3.0)]

    snapshot = aggregator_state.weekly_snapshot()
    assert snapshot["success_rate"]["news"] == {"success": 1, "failure": 0, "ratio": 1.0}

    metrics_snapshot = await orchestrator.weekly_snapshot()
    tags_key = (
        ("channel", "discord-news"),
        ("job", "news"),
        ("platform", "discord"),
        ("unit", "seconds"),
    )
    assert "send.delay_seconds" in metrics_snapshot.observations
    delay_stats = metrics_snapshot.observations["send.delay_seconds"][tags_key]
    assert delay_stats.count == 1
    assert delay_stats.minimum == pytest.approx(3.0)
    assert delay_stats.maximum == pytest.approx(3.0)
    assert delay_stats.average == pytest.approx(3.0)

    await orchestrator.close()<|MERGE_RESOLUTION|>--- conflicted
+++ resolved
@@ -212,7 +212,6 @@
 
     snapshot = aggregator_state.weekly_snapshot()
     assert snapshot["success_rate"]["news"] == {"success": 2, "failure": 0, "ratio": 1.0}
-<<<<<<< HEAD
 
 
 async def test_quota_multilayer_quota_retry(monkeypatch: pytest.MonkeyPatch) -> None:
@@ -296,8 +295,6 @@
             "level": "per_channel",
         }
     ]
-=======
->>>>>>> 4bb9b515
 
 
 async def test_scheduler_jitter_thresholds_override_preserves_metrics(

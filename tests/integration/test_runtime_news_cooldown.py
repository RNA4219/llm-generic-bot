from __future__ import annotations

<<<<<<< HEAD
import datetime as dt
=======
import time
>>>>>>> b4e24679
from types import SimpleNamespace
from typing import Any, Dict, List, Optional

import pytest

from llm_generic_bot import main as main_module
from llm_generic_bot.core.queue import CoalesceQueue


pytestmark = pytest.mark.anyio("asyncio")


@pytest.fixture
def anyio_backend() -> str:
    return "asyncio"


async def test_news_job_skips_send_when_cooldown_active(
    monkeypatch: pytest.MonkeyPatch,
) -> None:
    queue = CoalesceQueue(window_seconds=0.0, threshold=1)
    permit_args: List[Dict[str, Any]] = []
    cooldown_results: List[bool] = []

    async def fake_build_news_post(
        cfg: Dict[str, Any],
        *,
        feed_provider: Any,
        summary_provider: Any,
        permit: Any,
        cooldown: Any,
    ) -> Optional[str]:
        assert callable(permit)
        assert callable(cooldown)
        job_name = str(cfg.get("job", "news"))
        cooldown_active = await cooldown(
            job=job_name,
            platform=str(cfg.get("platform")) if cfg.get("platform") else None,
            channel=str(cfg.get("channel")) if cfg.get("channel") else None,
        )
        cooldown_results.append(cooldown_active)
        if cooldown_active:
            return None
        permit(job=job_name, suppress_cooldown=False)
        permit_args.append({"job": job_name, "suppress_cooldown": False})
        return "ok"

    monkeypatch.setattr(main_module, "build_news_post", fake_build_news_post)

    async def dummy_fetch(_url: str, *, limit: int | None = None) -> list[str]:  # noqa: ARG001
        return []

    async def dummy_summarize(*_: Any, **__: Any) -> str:
        return "summary"

    settings: Dict[str, Any] = {
        "timezone": "UTC",
        "profiles": {"discord": {"enabled": True, "channel": "general"}},
        "cooldown": {"window_sec": 3600},
        "news": {
            "schedule": "00:00",
            "channel": "news",
            "feed_provider": SimpleNamespace(fetch=dummy_fetch),
            "summary_provider": SimpleNamespace(summarize=dummy_summarize),
        },
    }

    scheduler, orchestrator, jobs = main_module.setup_runtime(settings, queue=queue)

    async def fake_enqueue(*_: Any, **__: Any) -> None:
        raise AssertionError("enqueue should not be called when cooldown is active")

    monkeypatch.setattr(orchestrator, "enqueue", fake_enqueue)

    orchestrator._cooldown.note_post("discord", "news", "news")

    result = await jobs["news"]()
    assert result is None

    await scheduler.dispatch_ready_batches()

    assert cooldown_results == [True]
    assert permit_args == []


async def test_news_job_resumes_after_cooldown_window(
    monkeypatch: pytest.MonkeyPatch,
) -> None:
    queue = CoalesceQueue(window_seconds=0.0, threshold=1)
<<<<<<< HEAD
=======
    base_time = 1_700_000_000.0
    current_time = base_time

    def fake_time() -> float:
        return current_time

    monkeypatch.setattr(time, "time", fake_time)

>>>>>>> b4e24679
    permit_args: List[Dict[str, Any]] = []
    cooldown_results: List[bool] = []
    enqueue_calls: List[Dict[str, Any]] = []

    async def fake_build_news_post(
        cfg: Dict[str, Any],
        *,
        feed_provider: Any,
        summary_provider: Any,
        permit: Any,
        cooldown: Any,
    ) -> Optional[str]:
<<<<<<< HEAD
        assert callable(permit)
        assert callable(cooldown)
=======
>>>>>>> b4e24679
        job_name = str(cfg.get("job", "news"))
        cooldown_active = await cooldown(
            job=job_name,
            platform=str(cfg.get("platform")) if cfg.get("platform") else None,
            channel=str(cfg.get("channel")) if cfg.get("channel") else None,
        )
        cooldown_results.append(cooldown_active)
        if cooldown_active:
            return None
        permit(job=job_name, suppress_cooldown=False)
        permit_args.append({"job": job_name, "suppress_cooldown": False})
        return "ok"

    monkeypatch.setattr(main_module, "build_news_post", fake_build_news_post)

<<<<<<< HEAD
    base_ts = 1_000_000.0
    clock = {"now": base_ts}

    def fake_time() -> float:
        return clock["now"]

    monkeypatch.setattr(main_module.time, "time", fake_time)
    monkeypatch.setattr("llm_generic_bot.core.cooldown.time.time", fake_time)

=======
>>>>>>> b4e24679
    async def dummy_fetch(_url: str, *, limit: int | None = None) -> list[str]:  # noqa: ARG001
        return []

    async def dummy_summarize(*_: Any, **__: Any) -> str:
        return "summary"

    settings: Dict[str, Any] = {
        "timezone": "UTC",
        "profiles": {"discord": {"enabled": True, "channel": "general"}},
<<<<<<< HEAD
        "cooldown": {"window_sec": 3600},
        "news": {
            "schedule": "00:00",
=======
        "cooldown": {"window_sec": 60},
        "news": {
            "schedule": "00:00",
            "priority": 5,
            "job": "news",
>>>>>>> b4e24679
            "channel": "news",
            "feed_provider": SimpleNamespace(fetch=dummy_fetch),
            "summary_provider": SimpleNamespace(summarize=dummy_summarize),
        },
    }

<<<<<<< HEAD
    scheduler, orchestrator, _ = main_module.setup_runtime(settings, queue=queue)

    async def fake_enqueue(*args: Any, **kwargs: Any) -> str:
        enqueue_calls.append({"args": args, "kwargs": kwargs})
        return "cid"

    monkeypatch.setattr(orchestrator, "enqueue", fake_enqueue)

    clock["now"] = base_ts
    orchestrator._cooldown.note_post("discord", "news", "news")

    clock["now"] = base_ts + 10.0
    now_dt = dt.datetime(2020, 1, 1, 0, 0, tzinfo=scheduler.tz)
    await scheduler._run_due_jobs(now_dt)
    await scheduler.dispatch_ready_batches(clock["now"])

    assert enqueue_calls == []

    clock["now"] = base_ts + orchestrator._cooldown.window + 10.0
    await scheduler._run_due_jobs(now_dt)
    await scheduler.dispatch_ready_batches(clock["now"])

    assert cooldown_results == [True, False]
    assert permit_args == [{"job": "news", "suppress_cooldown": False}]
    assert len(enqueue_calls) == 1
=======
    scheduler, orchestrator, jobs = main_module.setup_runtime(settings, queue=queue)

    async def fake_enqueue(
        text: str,
        *,
        job: str,
        platform: str,
        channel: Optional[str] = None,
        correlation_id: Optional[str] = None,
    ) -> str:
        enqueue_calls.append(
            {
                "text": text,
                "job": job,
                "platform": platform,
                "channel": channel,
                "correlation_id": correlation_id,
            }
        )
        return "corr"

    monkeypatch.setattr(orchestrator, "enqueue", fake_enqueue)

    scheduler.jitter_enabled = False

    async def immediate_sleep(_delay: float) -> None:
        return None

    monkeypatch.setattr(scheduler, "_sleep", immediate_sleep)

    orchestrator._cooldown.note_post("discord", "news", "news")

    result_first = await jobs["news"]()
    assert result_first is None
    await scheduler.dispatch_ready_batches(current_time)

    assert cooldown_results == [True]
    assert permit_args == []
    assert enqueue_calls == []

    current_time = base_time + settings["cooldown"]["window_sec"] + 1

    result_second = await jobs["news"]()
    assert result_second == "ok"

    scheduler.queue.push(
        result_second,
        priority=settings["news"]["priority"],
        job=settings["news"].get("job", "news"),
        created_at=current_time,
        channel=settings["news"]["channel"],
    )

    await scheduler.dispatch_ready_batches(current_time)

    assert cooldown_results == [True, False]
    assert permit_args == [{"job": "news", "suppress_cooldown": False}]
    assert len(enqueue_calls) == 1
    assert enqueue_calls[0]["job"] == "news"
>>>>>>> b4e24679
<|MERGE_RESOLUTION|>--- conflicted
+++ resolved
@@ -1,10 +1,6 @@
 from __future__ import annotations
 
-<<<<<<< HEAD
-import datetime as dt
-=======
 import time
->>>>>>> b4e24679
 from types import SimpleNamespace
 from typing import Any, Dict, List, Optional
 
@@ -94,8 +90,6 @@
     monkeypatch: pytest.MonkeyPatch,
 ) -> None:
     queue = CoalesceQueue(window_seconds=0.0, threshold=1)
-<<<<<<< HEAD
-=======
     base_time = 1_700_000_000.0
     current_time = base_time
 
@@ -104,7 +98,6 @@
 
     monkeypatch.setattr(time, "time", fake_time)
 
->>>>>>> b4e24679
     permit_args: List[Dict[str, Any]] = []
     cooldown_results: List[bool] = []
     enqueue_calls: List[Dict[str, Any]] = []
@@ -117,11 +110,6 @@
         permit: Any,
         cooldown: Any,
     ) -> Optional[str]:
-<<<<<<< HEAD
-        assert callable(permit)
-        assert callable(cooldown)
-=======
->>>>>>> b4e24679
         job_name = str(cfg.get("job", "news"))
         cooldown_active = await cooldown(
             job=job_name,
@@ -137,18 +125,6 @@
 
     monkeypatch.setattr(main_module, "build_news_post", fake_build_news_post)
 
-<<<<<<< HEAD
-    base_ts = 1_000_000.0
-    clock = {"now": base_ts}
-
-    def fake_time() -> float:
-        return clock["now"]
-
-    monkeypatch.setattr(main_module.time, "time", fake_time)
-    monkeypatch.setattr("llm_generic_bot.core.cooldown.time.time", fake_time)
-
-=======
->>>>>>> b4e24679
     async def dummy_fetch(_url: str, *, limit: int | None = None) -> list[str]:  # noqa: ARG001
         return []
 
@@ -158,50 +134,17 @@
     settings: Dict[str, Any] = {
         "timezone": "UTC",
         "profiles": {"discord": {"enabled": True, "channel": "general"}},
-<<<<<<< HEAD
-        "cooldown": {"window_sec": 3600},
-        "news": {
-            "schedule": "00:00",
-=======
         "cooldown": {"window_sec": 60},
         "news": {
             "schedule": "00:00",
             "priority": 5,
             "job": "news",
->>>>>>> b4e24679
             "channel": "news",
             "feed_provider": SimpleNamespace(fetch=dummy_fetch),
             "summary_provider": SimpleNamespace(summarize=dummy_summarize),
         },
     }
 
-<<<<<<< HEAD
-    scheduler, orchestrator, _ = main_module.setup_runtime(settings, queue=queue)
-
-    async def fake_enqueue(*args: Any, **kwargs: Any) -> str:
-        enqueue_calls.append({"args": args, "kwargs": kwargs})
-        return "cid"
-
-    monkeypatch.setattr(orchestrator, "enqueue", fake_enqueue)
-
-    clock["now"] = base_ts
-    orchestrator._cooldown.note_post("discord", "news", "news")
-
-    clock["now"] = base_ts + 10.0
-    now_dt = dt.datetime(2020, 1, 1, 0, 0, tzinfo=scheduler.tz)
-    await scheduler._run_due_jobs(now_dt)
-    await scheduler.dispatch_ready_batches(clock["now"])
-
-    assert enqueue_calls == []
-
-    clock["now"] = base_ts + orchestrator._cooldown.window + 10.0
-    await scheduler._run_due_jobs(now_dt)
-    await scheduler.dispatch_ready_batches(clock["now"])
-
-    assert cooldown_results == [True, False]
-    assert permit_args == [{"job": "news", "suppress_cooldown": False}]
-    assert len(enqueue_calls) == 1
-=======
     scheduler, orchestrator, jobs = main_module.setup_runtime(settings, queue=queue)
 
     async def fake_enqueue(
@@ -260,5 +203,4 @@
     assert cooldown_results == [True, False]
     assert permit_args == [{"job": "news", "suppress_cooldown": False}]
     assert len(enqueue_calls) == 1
-    assert enqueue_calls[0]["job"] == "news"
->>>>>>> b4e24679
+    assert enqueue_calls[0]["job"] == "news"